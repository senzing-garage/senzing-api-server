package com.senzing.api.model;

import com.fasterxml.jackson.annotation.JsonInclude;
import com.fasterxml.jackson.databind.annotation.JsonDeserialize;
import com.senzing.api.model.impl.SzScoredFeatureImpl;
import com.senzing.util.JsonUtilities;

import javax.json.JsonObject;
import java.util.Objects;

import static com.fasterxml.jackson.annotation.JsonInclude.Include.*;

/**
 * Describes a feature value that has been scored.
 */
@JsonDeserialize(using=SzScoredFeature.Factory.class)
public interface SzScoredFeature {
  /**
   * Gets the feature ID for the scored feature.
   *
   * @return The feature ID for the scored feature.
   */
  Long getFeatureId();

  /**
   * Sets the feature ID for the scored feature.
   *
   * @param featureId The feature ID for the scored feature.
   */
  void setFeatureId(Long featureId);

  /**
   * Gets the feature type for the scored feature.
   *
   * @return The feature type for the scored feature.
   */
  String getFeatureType();

  /**
   * Sets the feature type for the scored feature.
   *
   * @param featureType The feature type for the scored feature.
   */
  void setFeatureType(String featureType);

  /**
   * Gets the feature value for the scored feature.
   *
   * @return The feature value for the scored feature.
   */
  String getFeatureValue();

  /**
   * Sets the feature value for the scored feature.
   *
   * @param featureValue The feature value for the scored feature.
   */
  void setFeatureValue(String featureValue);

  /**
   * Gets the usage type for the scored feature.
   *
   * @return The usage type for the scored feature.
   */
  @JsonInclude(NON_EMPTY)
  String getUsageType();

  /**
   * Sets the usage type for the scored feature.
   *
   * @param usageType The usage type for the scored feature.
   */
  void setUsageType(String usageType);

  /**
   * A {@link ModelProvider} for instances of {@link SzScoredFeature}.
   */
  interface Provider extends ModelProvider<SzScoredFeature> {
    /**
     * Creates an uninitialized instnace of {@link SzScoredFeature}.
     */
    SzScoredFeature create();

    /**
     * Creates an instance of {@Link SzScoredFeatures} initialized with the
     * specified parameters.
     *
     * @param featureId The feature ID.
     * @param featureType The feature type.
     * @param featureValue The value for the feautre.
     * @param usageType The usage type associated with the feature.
     */
    SzScoredFeature create(Long   featureId,
                           String featureType,
                           String featureValue,
                           String usageType);
  }

  /**
   * Provides a default {@link Provider} implementation for {@link
   * SzScoredFeature} that produces instances of
   * {@link SzScoredFeatureImpl}.
   */
  class DefaultProvider extends AbstractModelProvider<SzScoredFeature>
      implements Provider
  {
    /**
     * Default constructor.
     */
    public DefaultProvider() {
      super(SzScoredFeature.class, SzScoredFeatureImpl.class);
    }

    @Override
    public SzScoredFeature create() {
      return new SzScoredFeatureImpl();
    }

    @Override
    public SzScoredFeature create(Long   featureId,
                           String featureType,
                           String featureValue,
                           String usageType) {
      return new SzScoredFeatureImpl(
          featureId, featureType, featureValue, usageType);
    }
  }

  /**
   * Provides a {@link ModelFactory} implementation for
   * {@link SzScoredFeature}.
   */
  class Factory extends ModelFactory<SzScoredFeature, Provider> {
    /**
     * Default constructor.  This is public and can only be called after the
     * singleton master instance is created as it inherits the same state from
     * the master instance.
     */
    public Factory() {
      super(SzScoredFeature.class);
    }

    /**
     * Constructs with the default provider.  This constructor is private and
     * is used for the master singleton instance.
     * @param defaultProvider The default provider.
     */
    private Factory(Provider defaultProvider) {
      super(defaultProvider);
    }

    /**
     * Creates an uninitialized instnace of {@link SzScoredFeature}.
     */
    public SzScoredFeature create() {
      return this.getProvider().create();
    }

    /**
     * Creates an instance of {@Link SzScoredFeatures} initialized with the
     * specified parameters.
     *
     * @param featureId The feature ID.
     * @param featureType The feature type.
     * @param featureValue The value for the feautre.
     * @param usageType The usage type associated with the feature.
     */
    public SzScoredFeature create(Long   featureId,
                                  String featureType,
                                  String featureValue,
                                  String usageType)
    {
      return this.getProvider().create(
          featureId, featureType, featureValue, usageType);
    }
  }

  /**
   * The {@link Factory} instance for this interface.
   */
  Factory FACTORY = new Factory(new DefaultProvider());

  /**
   * Parses the native API JSON to build an instance of {@link
   * SzScoredFeature}.
   *
   * @param jsonObject The {@link JsonObject} describing the perspective using
   *                   the native API JSON format.
   *
   * @param prefix The prefix to apply to the native JSON keys.
   *
   * @param featureType The feature type for the {@link SzCandidateKey}
   *                    instances.
   *
   * @return The created instance of {@link SzWhyPerspective}.
   */
  static SzScoredFeature parseScoredFeature(JsonObject jsonObject,
                                            String     prefix,
                                            String     featureType)
  {
    Long featureId = JsonUtilities.getLong(jsonObject, prefix + "FEAT_ID");

    String value = (jsonObject.containsKey(prefix + "FEAT"))
      ? jsonObject.getString(prefix + "FEAT")
      : JsonUtilities.getString(jsonObject, prefix + "FEAT_DESC");

<<<<<<< HEAD
    String usage = JsonUtils.getString(
        jsonObject,prefix + "FEAT_USAGE_TYPE");
=======
    String usage = (jsonObject.containsKey(prefix + "FEAT_USAGE_TYPE"))
      ? jsonObject.getString(prefix + "FEAT_USAGE_TYPE")
      : JsonUtilities.getString(jsonObject,prefix + "FEAT_UTYPE_CODE");
>>>>>>> 9089c251

    SzScoredFeature result = SzScoredFeature.FACTORY.create(featureId,
                                                            featureType,
                                                            value,
                                                            usage);

    return result;
  }

}<|MERGE_RESOLUTION|>--- conflicted
+++ resolved
@@ -204,14 +204,8 @@
       ? jsonObject.getString(prefix + "FEAT")
       : JsonUtilities.getString(jsonObject, prefix + "FEAT_DESC");
 
-<<<<<<< HEAD
-    String usage = JsonUtils.getString(
+    String usage = JsonUtilities.getString(
         jsonObject,prefix + "FEAT_USAGE_TYPE");
-=======
-    String usage = (jsonObject.containsKey(prefix + "FEAT_USAGE_TYPE"))
-      ? jsonObject.getString(prefix + "FEAT_USAGE_TYPE")
-      : JsonUtilities.getString(jsonObject,prefix + "FEAT_UTYPE_CODE");
->>>>>>> 9089c251
 
     SzScoredFeature result = SzScoredFeature.FACTORY.create(featureId,
                                                             featureType,
