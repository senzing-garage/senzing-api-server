--- conflicted
+++ resolved
@@ -4,18 +4,13 @@
 import java.net.InetAddress;
 import java.net.InetSocketAddress;
 import java.time.Instant;
-import java.time.LocalDate;
-import java.time.LocalDateTime;
 import java.time.ZoneId;
 import java.time.format.DateTimeFormatter;
 import java.time.format.FormatStyle;
 import java.util.*;
 
-<<<<<<< HEAD
 import com.senzing.api.services.SzApiProvider;
-=======
 import com.senzing.api.model.SzLicenseInfo;
->>>>>>> 0aaf0a98
 import com.senzing.g2.engine.*;
 import com.senzing.util.JsonUtils;
 import com.senzing.util.WorkerThreadPool;
@@ -43,14 +38,10 @@
  *
  *
  */
-<<<<<<< HEAD
 public class SzApiServer implements SzApiProvider {
-=======
-public class SzApiServer {
   private static final long EXPIRATION_WARNING_PERIOD
       = 1000L * 60L * 60L * 24L * 30L;
 
->>>>>>> 0aaf0a98
   private static final int DEFAULT_PORT = 2080;
 
   private static final int DEFAULT_CONCURRENCY = 8;
