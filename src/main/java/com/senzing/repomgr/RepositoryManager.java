--- conflicted
+++ resolved
@@ -505,13 +505,9 @@
     try {
       options = parseCommandLine(args);
     } catch (Exception e) {
-<<<<<<< HEAD
       if (!(e instanceof IllegalArgumentException)
           && !isLastLoggedException(e))
       {
-=======
-      if (!isLastLoggedException(e)) {
->>>>>>> 01cbeaac
         e.printStackTrace();
       }
       System.out.println(RepositoryManager.getUsageString(false));
