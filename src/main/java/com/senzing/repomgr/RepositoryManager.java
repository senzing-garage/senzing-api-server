--- conflicted
+++ resolved
@@ -803,29 +803,6 @@
     return existingSet;
   }
 
-<<<<<<< HEAD
-=======
-  private static Set<String> getEntityTypes(long configId) {
-    StringBuffer sb = new StringBuffer();
-    int returnCode = CONFIG_API.listEntityTypesV2(configId, sb);
-    if (returnCode != 0) {
-      logError("G2Config.listEntityTypesV2()", CONFIG_API);
-      return null;
-    }
-
-    Set<String> existingSet = new LinkedHashSet<>();
-
-    // parse the raw data
-    JsonObject jsonObject = JsonUtilities.parseJsonObject(sb.toString());
-    JsonArray jsonArray = jsonObject.getJsonArray("ENTITY_TYPES");
-    for (JsonObject entityType : jsonArray.getValuesAs(JsonObject.class)) {
-      existingSet.add(JsonUtilities.getString(entityType, "ETYPE_CODE"));
-    }
-
-    return existingSet;
-  }
-
->>>>>>> 9089c251
   /**
    * Purges the repository that resides at the specified repository directory.
    *
@@ -1147,18 +1124,6 @@
           dataSources.add(recordSource);
         }
 
-<<<<<<< HEAD
-=======
-        // check for entity type and default to GENERIC if not found
-        String recordEntityType = JsonUtilities.getString(record, "ENTITY_TYPE");
-        if (entityType == null || entityType.trim().length() == 0) {
-          JsonObjectBuilder builder = Json.createObjectBuilder(record);
-          builder.remove("ENTITY_TYPE");
-          builder.add("ENTITY_TYPE", "GENERIC");
-          record = builder.build();
-        }
-
->>>>>>> 9089c251
         StringBuffer sb = new StringBuffer();
         String jsonRecord = JsonUtilities.toJsonText(record);
 
@@ -1431,12 +1396,8 @@
     initApis(repository, verbose);
 
     Set<String> dataSources = getDataSources();
-<<<<<<< HEAD
-    JsonObject jsonObject = JsonUtils.parseJsonObject(jsonRecord);
-=======
-    Set<String> entityTypes = getEntityTypes();
     JsonObject jsonObject = JsonUtilities.parseJsonObject(jsonRecord);
->>>>>>> 9089c251
+
     if (dataSource == null) {
       dataSource = JsonUtilities.getString(jsonObject, "DATA_SOURCE");
     }
@@ -1454,24 +1415,7 @@
       dataSources.add(dataSource);
     }
 
-<<<<<<< HEAD
-    String recordId = JsonUtils.getString(jsonObject, "RECORD_ID");
-=======
-    if (entityType == null) {
-      entityType = JsonUtilities.getString(jsonObject, "ENTITY_TYPE");
-    }
-    if (entityType == null) {
-      entityType = "GENERIC";
-    } else {
-      entityType = entityType.toUpperCase();
-    }
-    if (!entityTypes.contains(entityType)) {
-      if (!addEntityType(repository, entityType, verbose)) return false;
-      entityTypes.add(entityType);
-    }
-
     String recordId = JsonUtilities.getString(jsonObject, "RECORD_ID");
->>>>>>> 9089c251
     StringBuffer sb = new StringBuffer();
     String loadId = (new Date()).toString();
     int returnCode
