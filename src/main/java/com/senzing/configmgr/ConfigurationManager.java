--- conflicted
+++ resolved
@@ -141,9 +141,6 @@
                   return Boolean.TRUE;
 
                 case VERBOSE:
-<<<<<<< HEAD
-                  return Boolean.TRUE;
-=======
                   if (params.size() == 0) return Boolean.TRUE;
                   String boolText = params.get(0);
                   if ("false".equalsIgnoreCase(boolText)) {
@@ -156,7 +153,6 @@
                       "The specified parameter for "
                           + option.getCommandLineFlag()
                           + " must be true or false: " + params.get(0));
->>>>>>> 01cbeaac
 
                 case INIT_FILE:
                   File initFile = new File(params.get(0));
