--- conflicted
+++ resolved
@@ -316,7 +316,6 @@
       }
     }
 
-<<<<<<< HEAD
     return result;
   }
 
@@ -327,50 +326,6 @@
 
     List<DataSourceBodyVariant> bodyVariants
         = this.createDataSourceBodyVariants();
-=======
-        case QUOTED_TEXT_CODE:
-        {
-          JsonArrayBuilder jab = Json.createArrayBuilder();
-          for (SzEntityClass value : values) {
-            jab.add(value.getEntityClassCode());
-          }
-          return JsonUtilities.toJsonText(jab);
-        }
-
-        case JSON_OBJECT:
-        {
-          SpecifiedMode     idMode  = this.getIdentifierMode();
-          SpecifiedMode     resMode = this.getResolvingMode();
-          SzEntityClass     value   = values.get(0);
-          String            code    = value.getEntityClassCode();
-          boolean           withId  = idMode.isSpecified(code, ID_STEP);
-          boolean           withRes = resMode.isSpecified(code, RESOLVE_STEP);
-          JsonObjectBuilder job     = Json.createObjectBuilder();
-          value.buildJson(job);
-          if (!withId) job.remove("entityClassId");
-          if (!withRes) job.remove("resolving");
-          return JsonUtilities.toJsonText(job);
-        }
-
-        case JSON_OBJECT_ARRAY:
-        {
-          SpecifiedMode idMode  = this.getIdentifierMode();
-          SpecifiedMode resMode = this.getResolvingMode();
-          JsonArrayBuilder jab = Json.createArrayBuilder();
-          for (int index = 0; index < values.size(); index++) {
-            SzEntityClass     value   = values.get(index);
-            String            code    = value.getEntityClassCode();
-            boolean           withId  = idMode.isSpecified(code, ID_STEP);
-            boolean           withRes = resMode.isSpecified(code, RESOLVE_STEP);
-            JsonObjectBuilder job     = Json.createObjectBuilder();
-            value.buildJson(job);
-            if (!withId) job.remove("entityClassId");
-            if (!withRes) job.remove("resolving");
-            jab.add(job);
-          }
-          return JsonUtilities.toJsonText(jab);
-        }
->>>>>>> 9089c251
 
     int rawIndex = 0;
     for (int queryCount : queryCounts) {
@@ -396,16 +351,7 @@
               withRaw
           };
 
-<<<<<<< HEAD
           result.add(arguments(argArray2));
-=======
-            } else {
-              codeOnly = false;
-              jab.add(value.getEntityClassCode());
-            }
-          }
-          return JsonUtilities.toJsonText(jab);
->>>>>>> 9089c251
         }
       }
     }
@@ -419,651 +365,6 @@
     String prefix = "?";
     for (String sourceCode: querySources) {
       sb.append(prefix).append("dataSource=").append(sourceCode);
-      prefix = "&";
-    }
-    if (withRaw != null) {
-      sb.append(prefix).append("withRaw=").append(withRaw);
-      prefix = "&";
-    }
-    return sb.toString();
-  }
-
-  @ParameterizedTest
-  @MethodSource("getPostDataSourcesParameters")
-  public void postDataSourcesTest(int                   querySourceCount,
-                                  DataSourceBodyVariant bodySourceVariant,
-                                  int                   overlapCount,
-                                  Boolean               withRaw)
-  {
-    this.performTest(() -> {
-      this.revertToInitialConfig();
-
-      Map<String, SzDataSource> expectedSources = new LinkedHashMap<>();
-      expectedSources.putAll(this.getInitialDataSources());
-
-      int queryOnlyCount = querySourceCount - overlapCount;
-      List<SzDataSource> querySources
-          = this.nextDataSources(queryOnlyCount, AUTOMATIC);
-
-      int             bodyCount = bodySourceVariant.getCount();
-      SpecifiedMode idMode      = bodySourceVariant.getIdentifierMode();
-
-      List<SzDataSource> overlapSources
-          = this.nextDataSources(overlapCount, idMode);
-
-<<<<<<< HEAD
-      List<SzDataSource> bodySources = new ArrayList<>(bodyCount);
-      bodySources.addAll(overlapSources);
-=======
-    /**
-     * Gets the formatting.
-     */
-    public Formatting getFormatting() {
-      return this.formatting;
-    }
-
-    /**
-     * Returns the number of entity classes.
-     */
-    public int getCount() {
-      return this.count;
-    }
-
-    /**
-     * Returns the identifier mode for the entity classes.
-     */
-    public SpecifiedMode getIdentifierMode() {
-      return this.identifierMode;
-    }
-
-    /**
-     * Returns the entity classes to use for the entity types.
-     *
-     * @return The entity classes to use for the entity types.
-     */
-    public List<String> getEntityClasses() {
-      return this.entityClasses;
-    }
-
-    /**
-     * Formats the values.
-     */
-    public String inferQueryClassCode(List<SzEntityType> values) {
-      switch (this.formatting) {
-        case BARE_TEXT_CODE:
-        {
-          int count = values.size();
-          if (count == 0) return null;
-          if (count != 1) {
-            throw new IllegalStateException(
-                "Cannot format bare with multiple values.");
-          }
-          String code = values.get(0).getEntityClassCode();
-          return code;
-        }
-
-        case QUOTED_TEXT_CODE:
-        {
-          String code = null;
-          for (SzEntityType value: values) {
-            if (code != null && !code.equals(value.getEntityClassCode())) {
-              throw new IllegalStateException(
-                  "Cannot format as a quoted text array and have different "
-                  + "entity class codes: " + values);
-            }
-            if (code == null) code = value.getEntityClassCode();
-          }
-          return code;
-        }
-
-        case JSON_OBJECT:
-        case JSON_OBJECT_ARRAY:
-        {
-          return null;
-        }
-
-        case MIXED_FORMATTING:
-        {
-          SpecifiedMode idMode  = this.getIdentifierMode();
-
-          for (SzEntityType value: values) {
-            String  code    = value.getEntityTypeCode();
-            boolean withId  = idMode.isSpecified(code, ID_STEP);
-
-            if (!withId) {
-              String classCode = value.getEntityClassCode();
-              return classCode;
-            }
-          }
-          return null;
-        }
-
-        default:
-          throw new IllegalStateException(
-              "Unhandled formatting: " + this.formatting);
-      }
-    }
-
-    /**
-     * Formats the values.
-     */
-    public String formatValues(String queryClassCode, List<SzEntityType> values)
-    {
-      switch (this.formatting) {
-        case BARE_TEXT_CODE:
-        {
-          int count = values.size();
-          if (count == 0) return "";
-          if (count != 1) {
-            throw new IllegalStateException(
-                "Cannot format bare with multiple values.");
-          }
-          return values.get(0).getEntityTypeCode();
-        }
-
-        case QUOTED_TEXT_CODE:
-        {
-          JsonArrayBuilder jab = Json.createArrayBuilder();
-          for (SzEntityType value : values) {
-            jab.add(value.getEntityTypeCode());
-          }
-          return JsonUtilities.toJsonText(jab);
-        }
-
-        case JSON_OBJECT:
-        {
-          SpecifiedMode     idMode  = this.getIdentifierMode();
-          SzEntityType      value   = values.get(0);
-          String            code    = value.getEntityTypeCode();
-          boolean           withId  = idMode.isSpecified(code, ID_STEP);
-          JsonObjectBuilder job     = Json.createObjectBuilder();
-          value.buildJson(job);
-          if (!withId) job.remove("entityTypeId");
-          return JsonUtilities.toJsonText(job);
-        }
-
-        case JSON_OBJECT_ARRAY:
-        {
-          SpecifiedMode idMode  = this.getIdentifierMode();
-          JsonArrayBuilder jab = Json.createArrayBuilder();
-          for (int index = 0; index < values.size(); index++) {
-            SzEntityType      value   = values.get(index);
-            String            code    = value.getEntityTypeCode();
-            boolean           withId  = idMode.isSpecified(code, ID_STEP);
-            JsonObjectBuilder job     = Json.createObjectBuilder();
-            value.buildJson(job);
-            if (!withId) job.remove("entityTypeId");
-            jab.add(job);
-          }
-          return JsonUtilities.toJsonText(jab);
-        }
-
-        case MIXED_FORMATTING:
-        {
-          SpecifiedMode idMode  = this.getIdentifierMode();
-
-          boolean           codeOnly  = true;
-          JsonArrayBuilder  jab     = Json.createArrayBuilder();
-          for (int index = 0; index < values.size(); index++) {
-            SzEntityType      value   = values.get(index);
-            String            code    = value.getEntityTypeCode();
-            boolean           withId  = idMode.isSpecified(code, ID_STEP);
-
-            boolean differentClassCode
-                = !value.getEntityClassCode().equals(queryClassCode);
-
-            if (withId || !codeOnly || differentClassCode) {
-              JsonObjectBuilder job = Json.createObjectBuilder();
-              value.buildJson(job);
-              if (!withId) {
-                job.remove("entityTypeId");
-                codeOnly = true;
-              }
-              jab.add(job);
-
-            } else {
-              codeOnly = false;
-              jab.add(value.getEntityTypeCode());
-            }
-          }
-          return JsonUtilities.toJsonText(jab);
-        }
-
-        default:
-          throw new IllegalStateException(
-              "Unhandled formatting: " + this.formatting);
-      }
-    }
-
-    /**
-     * Converts this instance to a string.
-     */
-    public String toString() {
-      return "formatting=[ " + this.formatting + " ], identifierMode=[ "
-          + this.identifierMode + " ], count=[ " + this.count + " ]";
-    }
-  }
-
-  /**
-   * Sets the desired options for the {@link SzApiServer} during server
-   * initialization.
-   *
-   * @param options The {@link SzApiServerOptions} to initialize.
-   */
-  protected void initializeServerOptions(SzApiServerOptions options) {
-    super.initializeServerOptions(options);
-    options.setAdminEnabled(true);
-  }
-
-  @BeforeAll public void initializeEnvironment() {
-    this.beginTests();
-    this.initializeTestEnvironment();
-    this.configServices = new ConfigServices();
-  }
-
-  @AfterAll public void teardownEnvironment() {
-    try {
-      this.teardownTestEnvironment();
-      this.conditionallyLogCounts(true);
-    } finally {
-      this.endTests();
-    }
-  }
-
-  protected void revertToInitialConfig() {
-    super.revertToInitialConfig();
-    this.nextDataSourceId   = 10001;
-    this.nextEntityTypeId   = 10001;
-    this.nextEntityClassId  = 10001;
-  }
-
-  private SzDataSource nextDataSource(SpecifiedMode idMode) {
-    Integer sourceId    = this.nextDataSourceId++;
-    String  sourceCode  = "TEST_SOURCE_" + sourceId;
-    boolean withId      = idMode.isSpecified(sourceCode, ID_STEP);
-    return SzDataSource.FACTORY.create(sourceCode, withId ? sourceId : null);
-  }
-
-  private List<SzDataSource> nextDataSources(int count, SpecifiedMode idMode)
-  {
-    List<SzDataSource> result = new ArrayList<>(count);
-    for (int index = 0; index < count; index++) {
-      result.add(this.nextDataSource(idMode));
-    }
-    return result;
-  }
-
-  private SzEntityClass nextEntityClass(SpecifiedMode resolveMode,
-                                        SpecifiedMode idMode)
-  {
-    Integer classId   = this.nextEntityClassId++;
-    String  classCode = "TEST_CLASS_" + classId;
-    boolean withId    = idMode.isSpecified(classCode, ID_STEP);
-    boolean withRes   = resolveMode.isSpecified(classCode, RESOLVE_STEP);
-    Boolean resolving = (withRes) ? (classId.intValue()%2 == 0) : null;
-    return SzEntityClass.FACTORY.create(
-        classCode, withId ? classId : null, resolving);
-  }
-
-  private List<SzEntityClass> nextEntityClasses(int            count,
-                                               SpecifiedMode  resolveMode,
-                                               SpecifiedMode  idMode)
-  {
-    List<SzEntityClass> result = new ArrayList<>(count);
-    for (int index = 0; index < count; index++) {
-      result.add(this.nextEntityClass(resolveMode, idMode));
-    }
-    return result;
-  }
-
-  private SzEntityType nextEntityType(List<String>  entityClasses,
-                                      SpecifiedMode idMode) {
-    Integer typeId    = this.nextEntityTypeId++;
-    String  typeCode  = "TEST_TYPE_" + typeId;
-    boolean withId    = idMode.isSpecified(typeCode, ID_STEP);
-
-    int hash = typeCode.hashCode();
-    String classCode = "ACTOR";
-    if (entityClasses.size() > 0) {
-      int index = Math.abs(hash % entityClasses.size());
-      classCode = entityClasses.get(index);
-    }
-    return SzEntityType.FACTORY.create(
-        typeCode, withId ? typeId : null, classCode);
-  }
-
-  private List<SzEntityType> nextEntityTypes(int            count,
-                                             List<String>   entityClasses,
-                                             SpecifiedMode  idMode)
-  {
-    List<SzEntityType> result = new ArrayList<>(count);
-    for (int index = 0; index < count; index++) {
-      result.add(this.nextEntityType(entityClasses, idMode));
-    }
-    return result;
-  }
-
-  private List<DataSourceBodyVariant> createDataSourceBodyVariants() {
-    List<DataSourceBodyVariant> result = new LinkedList<>();
-
-    for (Formatting formatting: Formatting.values()) {
-      int minCount = formatting.getMinCount();
-      int maxCount = formatting.getMaxCount();
-      if (maxCount < 0) maxCount = minCount + 3;
-      EnumSet<SpecifiedMode> idModes = formatting.getDetailsSupport();
-      for (int count = minCount; count <= maxCount; count++) {
-        for (SpecifiedMode idMode: idModes) {
-          DataSourceBodyVariant variant
-              = new DataSourceBodyVariant(formatting, count, idMode);
-          result.add(variant);
-        }
-      }
-    }
-
-    return result;
-  }
-
-  private List<EntityClassBodyVariant> createEntityClassBodyVariants() {
-    List<EntityClassBodyVariant> result = new LinkedList<>();
-
-    for (Formatting formatting: Formatting.values()) {
-      int minCount = formatting.getMinCount();
-      int maxCount = formatting.getMaxCount();
-      if (maxCount < 0) maxCount = minCount + 3;
-      EnumSet<SpecifiedMode> idModes = formatting.getDetailsSupport();
-      EnumSet<SpecifiedMode> resModes = formatting.getDetailsSupport();
-      for (int count = minCount; count <= maxCount; count++) {
-        for (SpecifiedMode idMode: idModes) {
-          for (SpecifiedMode resMode: resModes) {
-            EntityClassBodyVariant variant = new EntityClassBodyVariant(
-                formatting, count, idMode, resMode);
-            result.add(variant);
-          }
-        }
-      }
-    }
-
-    return result;
-  }
-
-  private List<EntityTypeBodyVariant> createEntityTypeBodyVariants(
-      List<String> entityClasses)
-  {
-    int classIndex = (entityClasses == null) ? 0 : -1;
-    List<EntityTypeBodyVariant> result = new LinkedList<>();
-
-    for (Formatting formatting: Formatting.values()) {
-      int minCount = formatting.getMinCount();
-      int maxCount = formatting.getMaxCount();
-      if (maxCount < 0) maxCount = minCount + 3;
-      EnumSet<SpecifiedMode> idModes = formatting.getDetailsSupport();
-      for (int count = minCount; count <= maxCount; count++) {
-        // if doing QUOTED_TEXT_CODE array all must have the same entity class
-        if (count > 1 && formatting == Formatting.QUOTED_TEXT_CODE
-            && entityClasses.size() > 1)
-        {
-          continue;
-        }
-        for (SpecifiedMode idMode: idModes) {
-          if (classIndex >= 0) {
-            String entityClass = ALL_ENTITY_CLASSES_LIST.get(classIndex);
-            classIndex    = (classIndex + 1) % ALL_ENTITY_CLASSES_LIST.size();
-            entityClasses = Collections.singletonList(entityClass);
-          }
-          EntityTypeBodyVariant variant = new EntityTypeBodyVariant(
-              formatting, count, entityClasses, idMode);
-          result.add(variant);
-        }
-      }
-    }
-
-    return result;
-  }
-
-  public List<Arguments> getPostDataSourcesParameters() {
-    List<Arguments> result = new LinkedList<>();
-    Boolean[] booleanVariants = { null, true, false };
-    int[] queryCounts = { 0, 1, 3 };
-
-    List<DataSourceBodyVariant> bodyVariants
-        = this.createDataSourceBodyVariants();
-
-    int rawIndex = 0;
-    for (int queryCount : queryCounts) {
-      Boolean withRaw = booleanVariants[rawIndex];
-      rawIndex = (rawIndex + 1) % booleanVariants.length;
-
-      for (DataSourceBodyVariant bodyVariant : bodyVariants) {
-        int bodyCount = bodyVariant.getCount();
-        Object[] argArray = {
-            queryCount,
-            bodyVariant,
-            0,
-            withRaw
-        };
-        result.add(arguments(argArray));
-
-        // handle an overlap test as well conditionally
-        if (queryCount == 3 && bodyCount > 1) {
-          Object[] argArray2 = {
-              queryCount,
-              bodyVariant,
-              2,
-              withRaw
-          };
-
-          result.add(arguments(argArray2));
-        }
-      }
-    }
-    return result;
-  }
-
-  public List<Arguments> getPostEntityClassesParameters() {
-    List<Arguments> result = new LinkedList<>();
-    Boolean[] booleanVariants = { null, true, false };
-
-    int rawIndex = 0, rawStep = 2;
-    int resolveIndex = 0, resolveStep = 1;
-
-    List<EntityClassBodyVariant> bodyVariants
-        = this.createEntityClassBodyVariants();
-
-    for (int queryCount = 0; queryCount <= 3; queryCount++) {
-      if (queryCount == 2) continue; // reduce the number of tests
-      Boolean withRaw = booleanVariants[rawIndex];
-      Boolean queryResolve = booleanVariants[resolveIndex];
-      rawIndex = (rawIndex + rawStep) % booleanVariants.length;
-      resolveIndex = (resolveIndex + resolveStep) % booleanVariants.length;
-
-      for (EntityClassBodyVariant bodyVariant : bodyVariants) {
-        int bodyCount = bodyVariant.getCount();
-        Object[] argArray1 = {
-            queryCount,
-            bodyVariant,
-            0,
-            queryResolve,
-            withRaw
-        };
-        result.add(arguments(argArray1));
-
-        // handle an overlap test as well conditionally
-        if (queryCount == 3 && bodyCount > 1) {
-          Object[] argArray2 = {
-              queryCount,
-              bodyVariant,
-              2,
-              queryResolve,
-              withRaw
-          };
-
-          result.add(arguments(argArray2));
-        }
-      }
-    }
-    return result;
-  }
-
-  public List<Arguments> getPostEntityTypeParameters()
-  {
-    List<String> entityClasses = ALL_ENTITY_CLASSES_LIST;
-    List<Arguments> result = new LinkedList<>();
-    Boolean[] booleanVariants = { null, true, false };
-
-    int rawIndex = 0, rawStep = 2;
-    boolean hasQueryClass = true;
-
-    List<EntityTypeBodyVariant> bodyVariants
-        = this.createEntityTypeBodyVariants(entityClasses);
-
-    for (int queryCount = 0; queryCount <= 3; queryCount++) {
-      if (queryCount == 2) continue; // skip some to reduce build time
-      Boolean withRaw = booleanVariants[rawIndex];
-      Boolean queryClass = hasQueryClass ? TRUE : FALSE;
-      rawIndex = (rawIndex + rawStep) % booleanVariants.length;
-      hasQueryClass = !hasQueryClass;
-
-      for (EntityTypeBodyVariant bodyVariant : bodyVariants) {
-        int         bodyCount   = bodyVariant.getCount();
-        Formatting  formatting  = bodyVariant.getFormatting();
-        if (queryCount > 0 && bodyCount > 0
-            && (formatting == BARE_TEXT_CODE || formatting == QUOTED_TEXT_CODE))
-        {
-          // skip this one
-          continue;
-        }
-        Object[] argArray = {
-            queryCount,
-            bodyVariant,
-            0,
-            queryClass,
-            withRaw
-        };
-        result.add(arguments(argArray));
-
-        // handle an overlap test as well conditionally
-        if (queryCount == 3 && bodyCount > 1) {
-          Object[] argArray2 = {
-              queryCount,
-              bodyVariant,
-              2,
-              queryClass,
-              withRaw
-          };
-
-          result.add(arguments(argArray2));
-        }
-      }
-    }
-    return result;
-  }
-
-  public List<Arguments> getPostEntityTypeForClassParameters()
-  {
-    List<Arguments> result = new LinkedList<>();
-    Boolean[] booleanVariants = { null, true, false };
-
-    int rawIndex = 0, rawStep = 2;
-    List<EntityTypeBodyVariant> bodyVariants
-        = this.createEntityTypeBodyVariants(null);
-
-    for (int queryCount = 0; queryCount <= 3; queryCount++) {
-      if (queryCount == 2) continue; // skip some tests to speed up build
-      Boolean       withRaw       = booleanVariants[rawIndex];
-
-      rawIndex = (rawIndex + rawStep) % booleanVariants.length;
-
-      for (EntityTypeBodyVariant bodyVariant : bodyVariants) {
-        int           bodyCount     = bodyVariant.getCount();
-        Object[] argArray = {
-            queryCount,
-            bodyVariant,
-            0,
-            withRaw
-        };
-        result.add(arguments(argArray));
-
-        // handle an overlap test as well conditionally
-        if (queryCount == 3 && bodyCount > 1) {
-          Object[] argArray2 = {
-              queryCount,
-              bodyVariant,
-              2,
-              withRaw
-          };
-
-          result.add(arguments(argArray2));
-        }
-      }
-    }
-    return result;
-  }
-
-  private String buildPostDataSourcesQuery(List<String> querySources,
-                                           Boolean      withRaw)
-  {
-    StringBuilder sb = new StringBuilder();
-    String prefix = "?";
-    for (String sourceCode: querySources) {
-      sb.append(prefix).append("dataSource=").append(sourceCode);
-      prefix = "&";
-    }
-    if (withRaw != null) {
-      sb.append(prefix).append("withRaw=").append(withRaw);
-      prefix = "&";
-    }
-    return sb.toString();
-  }
-
-  private String buildPostEntityClassesQuery(List<String> queryClasses,
-                                             Boolean      queryResolve,
-                                             Boolean      withRaw)
-  {
-    StringBuilder sb = new StringBuilder();
-    String prefix = "?";
-    for (String classCode: queryClasses) {
-      sb.append(prefix).append("entityClass=").append(classCode);
-      prefix = "&";
-    }
-    if (queryResolve != null) {
-      sb.append(prefix).append("resolving=").append(queryResolve);
-      prefix = "&";
-    }
-    if (withRaw != null) {
-      sb.append(prefix).append("withRaw=").append(withRaw);
-      prefix = "&";
-    }
-    return sb.toString();
-  }
-
-  private String buildPostEntityTypesQuery(List<String> queryTypes,
-                                           String       queryClass,
-                                           Boolean      withRaw)
-  {
-    StringBuilder sb = new StringBuilder();
-    String prefix = "?";
-    for (String classCode: queryTypes) {
-      sb.append(prefix).append("entityType=").append(classCode);
-      prefix = "&";
-    }
-    if (queryClass != null) {
-      sb.append(prefix).append("entityClass=").append(queryClass);
-      prefix = "&";
-    }
-    if (withRaw != null) {
-      sb.append(prefix).append("withRaw=").append(withRaw);
-      prefix = "&";
-    }
-    return sb.toString();
-  }
-
-  private String buildPostEntityTypesQuery(List<String> queryTypes,
-                                           Boolean      withRaw)
-  {
-    StringBuilder sb = new StringBuilder();
-    String prefix = "?";
-    for (String classCode: queryTypes) {
-      sb.append(prefix).append("entityType=").append(classCode);
       prefix = "&";
     }
     if (withRaw != null) {
@@ -1218,321 +519,4 @@
                                   expectedSources);
     });
   }
-
-
-  //---------------------------------------------------------------------
-  // TODO(bcaceres) -- remove this code when entity classes other than
-  // ACTOR are supported
-  //@ParameterizedTest
-  //@MethodSource("getPostEntityClassesParameters")
-  public void postEntityClassesTest(int                     queryClassCount,
-                                    EntityClassBodyVariant  bodyClassVariant,
-                                    int                     overlapCount,
-                                    Boolean                 queryResolve,
-                                    Boolean                 withRaw)
-  {
-    this.performTest(() -> {
-      this.revertToInitialConfig();
-
-      Map<String, SzEntityClass> expectedClasses = new LinkedHashMap<>();
-      expectedClasses.putAll(this.getInitialEntityClasses());
-
-      int queryOnlyCount = queryClassCount - overlapCount;
-      List<SzEntityClass> queryClasses
-          = this.nextEntityClasses(queryOnlyCount, AUTOMATIC, AUTOMATIC);
-
-      int             bodyCount   = bodyClassVariant.getCount();
-      SpecifiedMode   resolveMode = bodyClassVariant.getResolvingMode();
-      SpecifiedMode   idMode      = bodyClassVariant.getIdentifierMode();
-
-      List<SzEntityClass> overlapClasses
-          = this.nextEntityClasses(overlapCount, resolveMode, idMode);
-
-      List<SzEntityClass> bodyClasses = new ArrayList<>(bodyCount);
-      bodyClasses.addAll(overlapClasses);
-
-      int bodyOnlyCount = bodyCount - overlapCount;
-      bodyClasses.addAll(
-          this.nextEntityClasses(bodyOnlyCount, resolveMode, idMode));
-
-      queryClasses.addAll(overlapClasses);
-
-      List<String> queryCodes = new ArrayList<>(queryClasses.size());
-      for (SzEntityClass entityClass: queryClasses) {
-        queryCodes.add(entityClass.getEntityClassCode());
-        expectedClasses.put(entityClass.getEntityClassCode(), entityClass);
-      }
-      for (SzEntityClass entityClass: bodyClasses) {
-        expectedClasses.put(entityClass.getEntityClassCode(), entityClass);
-      }
-
-      String  suffix      = this.buildPostEntityClassesQuery(queryCodes,
-                                                             queryResolve,
-                                                             withRaw);
-      String  relativeUri = "entity-classes" + suffix;
-      String  uriText     = this.formatServerUri(relativeUri);
-      UriInfo uriInfo     = this.newProxyUriInfo(uriText);
-      String  bodyContent = bodyClassVariant.formatValues(bodyClasses);
-      String  testInfo    = this.formatTestInfo(relativeUri,
-                                                bodyContent);
-
-      long before = System.nanoTime();
-      SzEntityClassesResponse response = this.configServices.addEntityClasses(
-          queryCodes,
-          queryResolve,
-          TRUE.equals(withRaw),
-          uriInfo,
-          bodyContent);
-
-      response.concludeTimers();
-
-      long after = System.nanoTime();
-
-      validateEntityClassesResponse(testInfo,
-                                    response,
-                                    POST,
-                                    uriText,
-                                    after - before,
-                                    TRUE.equals(withRaw),
-                                    queryResolve,
-                                    expectedClasses);
-    });
-  }
-
-  //---------------------------------------------------------------------
-  // TODO(bcaceres) -- remove this code when entity classes other than
-  // ACTOR are supported
-  //@ParameterizedTest
-  //@MethodSource("getPostEntityClassesParameters")
-  public void postEntityClassesViaHttpTest(
-      int                     queryClassCount,
-      EntityClassBodyVariant  bodyClassVariant,
-      int                     overlapCount,
-      Boolean                 queryResolve,
-      Boolean                 withRaw)
-  {
-    this.performTest(() -> {
-      this.revertToInitialConfig();
-
-      Map<String, SzEntityClass> expectedClasses = new LinkedHashMap<>();
-      expectedClasses.putAll(this.getInitialEntityClasses());
-
-      int queryOnlyCount = queryClassCount - overlapCount;
-      List<SzEntityClass> queryClasses
-          = this.nextEntityClasses(queryOnlyCount, AUTOMATIC, AUTOMATIC);
-
-      int           bodyCount = bodyClassVariant.getCount();
-      SpecifiedMode idMode    = bodyClassVariant.getIdentifierMode();
-      SpecifiedMode resMode   = bodyClassVariant.getResolvingMode();
-
-      List<SzEntityClass> overlapClasses
-          = this.nextEntityClasses(overlapCount, resMode, idMode);
-
-      List<SzEntityClass> bodyClasses = new ArrayList<>(bodyCount);
-      bodyClasses.addAll(overlapClasses);
-
-      int bodyOnlyCount = bodyCount - overlapCount;
-      bodyClasses.addAll(this.nextEntityClasses(bodyOnlyCount, resMode, idMode));
-
-      queryClasses.addAll(overlapClasses);
-
-      List<String> queryCodes = new ArrayList<>(queryClasses.size());
-      for (SzEntityClass entityClass: queryClasses) {
-        queryCodes.add(entityClass.getEntityClassCode());
-        expectedClasses.put(entityClass.getEntityClassCode(), entityClass);
-      }
-      for (SzEntityClass entityClass: bodyClasses) {
-        expectedClasses.put(entityClass.getEntityClassCode(), entityClass);
-      }
-
-      String  suffix      = this.buildPostEntityClassesQuery(queryCodes,
-                                                             queryResolve,
-                                                             withRaw);
-      String  relativeUri = "entity-classes" + suffix;
-      String  uriText     = this.formatServerUri(relativeUri);
-      String  bodyContent = bodyClassVariant.formatValues(bodyClasses);
-      String  testInfo    = this.formatTestInfo(relativeUri,
-                                                bodyContent);
-
-      // convert the body content to a byte array
-      byte[] bodyContentData;
-      try {
-        bodyContentData = bodyContent.getBytes("UTF-8");
-      } catch (UnsupportedEncodingException cannotHappen) {
-        throw new IllegalStateException(cannotHappen);
-      }
-      long before = System.nanoTime();
-
-      SzEntityClassesResponse response = this.invokeServerViaHttp(
-          POST,
-          uriText,
-          null,
-          bodyClassVariant.getFormatting().getContentType(),
-          bodyContentData,
-          SzEntityClassesResponse.class);
-
-      response.concludeTimers();
-      long after = System.nanoTime();
-
-      validateEntityClassesResponse(testInfo,
-                                    response,
-                                    POST,
-                                    uriText,
-                                    after - before,
-                                    TRUE.equals(withRaw),
-                                    queryResolve,
-                                    expectedClasses);
-    });
-  }
-
-  @ParameterizedTest
-  @MethodSource("getPostEntityTypeParameters")
-  public void postEntityTypesTest(int                     queryTypeCount,
-                                  EntityTypeBodyVariant   bodyTypeVariant,
-                                  int                     overlapCount,
-                                  boolean                 queryClass,
-                                  Boolean                 withRaw)
-  {
-    this.performTest(() -> {
-      this.revertToInitialConfig();
-
-      Map<String, SzEntityType> expectedTypes = new LinkedHashMap<>();
-      expectedTypes.putAll(this.getInitialEntityTypes());
-
-      int queryOnlyCount = queryTypeCount - overlapCount;
-
-      List<SzEntityType> queryTypes = this.nextEntityTypes(
-          queryOnlyCount, SINGLE_ENITTY_CLASS_LIST, AUTOMATIC);
-
-      // get the information on the body entity types
-      int           bodyCount     = bodyTypeVariant.getCount();
-      SpecifiedMode idMode        = bodyTypeVariant.getIdentifierMode();
-      List<String>  entityClasses = bodyTypeVariant.getEntityClasses();
-
-      List<SzEntityType> overlapTypes
-          = this.nextEntityTypes(overlapCount, entityClasses, idMode);
-
-      List<SzEntityType> bodyTypes = new ArrayList<>(bodyCount);
-      bodyTypes.addAll(overlapTypes);
->>>>>>> 9089c251
-
-      int bodyOnlyCount = bodyCount - overlapCount;
-      bodySources.addAll(this.nextDataSources(bodyOnlyCount, idMode));
-
-      querySources.addAll(overlapSources);
-
-      List<String> queryCodes = new ArrayList<>(querySources.size());
-      for (SzDataSource source: querySources) {
-        queryCodes.add(source.getDataSourceCode());
-        expectedSources.put(source.getDataSourceCode(), source);
-      }
-      for (SzDataSource source: bodySources) {
-        expectedSources.put(source.getDataSourceCode(), source);
-      }
-
-      String suffix = this.buildPostDataSourcesQuery(queryCodes, withRaw);
-      String relativeUri = "data-sources" + suffix;
-      String uriText = this.formatServerUri(relativeUri);
-      UriInfo uriInfo = this.newProxyUriInfo(uriText);
-      String bodyContent = bodySourceVariant.formatValues(bodySources);
-      String testInfo = this.formatTestInfo(relativeUri,
-                                            bodyContent);
-
-      long before = System.nanoTime();
-      SzDataSourcesResponse response = this.configServices.addDataSources(
-          queryCodes,
-          TRUE.equals(withRaw),
-          uriInfo,
-          bodyContent);
-
-      response.concludeTimers();
-      long after = System.nanoTime();
-
-      validateDataSourcesResponse(testInfo,
-                                  response,
-                                  POST,
-                                  uriText,
-                                  after - before,
-                                  TRUE.equals(withRaw),
-                                  expectedSources);
-    });
-  }
-
-  @ParameterizedTest
-  @MethodSource("getPostDataSourcesParameters")
-  public void postDataSourcesViaHttpTest(
-      int                   querySourceCount,
-      DataSourceBodyVariant bodySourceVariant,
-      int                   overlapCount,
-      Boolean               withRaw)
-  {
-    this.performTest(() -> {
-      this.revertToInitialConfig();
-
-      Map<String, SzDataSource> expectedSources = new LinkedHashMap<>();
-      expectedSources.putAll(this.getInitialDataSources());
-
-      int queryOnlyCount = querySourceCount - overlapCount;
-      List<SzDataSource> querySources
-          = this.nextDataSources(queryOnlyCount, AUTOMATIC);
-
-      int             bodyCount = bodySourceVariant.getCount();
-      SpecifiedMode idMode    = bodySourceVariant.getIdentifierMode();
-
-      List<SzDataSource> overlapSources
-          = this.nextDataSources(overlapCount, idMode);
-
-      List<SzDataSource> bodySources = new ArrayList<>(bodyCount);
-      bodySources.addAll(overlapSources);
-
-      int bodyOnlyCount = bodyCount - overlapCount;
-      bodySources.addAll(this.nextDataSources(bodyOnlyCount, idMode));
-
-      querySources.addAll(overlapSources);
-
-      List<String> queryCodes = new ArrayList<>(querySources.size());
-      for (SzDataSource source: querySources) {
-        queryCodes.add(source.getDataSourceCode());
-        expectedSources.put(source.getDataSourceCode(), source);
-      }
-      for (SzDataSource source: bodySources) {
-        expectedSources.put(source.getDataSourceCode(), source);
-      }
-
-      String  suffix      = this.buildPostDataSourcesQuery(queryCodes, withRaw);
-      String  relativeUri = "data-sources" + suffix;
-      String  uriText     = this.formatServerUri(relativeUri);
-      String  bodyContent = bodySourceVariant.formatValues(bodySources);
-      String  testInfo    = this.formatTestInfo(relativeUri,
-                                                bodyContent);
-
-      // convert the body content to a byte array
-      byte[] bodyContentData;
-      try {
-        bodyContentData = bodyContent.getBytes("UTF-8");
-      } catch (UnsupportedEncodingException cannotHappen) {
-        throw new IllegalStateException(cannotHappen);
-      }
-      long before = System.nanoTime();
-
-      SzDataSourcesResponse response = this.invokeServerViaHttp(
-          POST,
-          uriText,
-          null,
-          bodySourceVariant.getFormatting().getContentType(),
-          bodyContentData,
-          SzDataSourcesResponse.class);
-
-      response.concludeTimers();
-      long after = System.nanoTime();
-
-      validateDataSourcesResponse(testInfo,
-                                  response,
-                                  POST,
-                                  uriText,
-                                  after - before,
-                                  TRUE.equals(withRaw),
-                                  expectedSources);
-    });
-  }
 }