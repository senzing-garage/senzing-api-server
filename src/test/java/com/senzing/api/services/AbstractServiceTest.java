package com.senzing.api.services;

import java.io.*;
import java.lang.reflect.InvocationHandler;
import java.lang.reflect.Proxy;
import java.net.*;
import java.nio.file.Files;
import java.nio.file.Path;
import java.util.*;

import com.fasterxml.jackson.databind.ObjectMapper;
import com.senzing.api.model.*;
import com.senzing.nativeapi.NativeApiFactory;
import com.senzing.nativeapi.replay.ReplayNativeApiProvider;
import com.senzing.api.server.SzApiServer;
import com.senzing.api.server.SzApiServerOptions;
import com.senzing.g2.engine.*;
import com.senzing.repomgr.RepositoryManager;
import com.senzing.util.AccessToken;
import com.senzing.util.JsonUtils;

import javax.json.*;
import javax.ws.rs.core.MultivaluedMap;
import javax.ws.rs.core.UriInfo;

<<<<<<< HEAD
import static com.senzing.io.IOUtilities.*;
=======
import static com.senzing.io.IOUtilities.readTextFileAsString;
>>>>>>> 8520f025
import static org.junit.jupiter.api.Assumptions.*;
import static com.senzing.util.LoggingUtilities.*;
import static com.senzing.repomgr.RepositoryManager.*;

/**
 * Provides an abstract base class for services tests that will create a
 * Senzing repository and startup the API server configured to use that
 * repository.  It also provides hooks to load the repository with data.
 */
public abstract class AbstractServiceTest {
  /**
   * The entity type code for the GENERIC entity type.
   */
  public static final String GENERIC_ENTITY_TYPE = "GENERIC";

  /**
   * The replay provider to use.
   */
  private static final ReplayNativeApiProvider REPLAY_PROVIDER
      = new ReplayNativeApiProvider();

  /**
   * Whether or not the Senzing native API is available and the G2 native
   * library could be loaded.
   */
  private static final boolean NATIVE_API_AVAILABLE;

  /**
   * Message to display when the Senzing API is not available and the tests
   * are being skipped.
   */
  private static final String NATIVE_API_UNAVAILABLE_MESSAGE;

  static {
    G2Product productApi = null;
    StringWriter sw = new StringWriter();
    try {
      PrintWriter pw = new PrintWriter(sw);
      pw.println();
      pw.println("Skipping Tests: The Senzing Native API is NOT available.");
      pw.println("Check that SENZING_DIR environment variable is properly defined.");
      pw.println("Alternatively, you can run maven (mvn) with -Dsenzing.dir=[path].");
      pw.println();

      try {
        productApi = new G2ProductJNI();
      } catch (Throwable ignore) {
        // do nothing
      }

      NativeApiFactory.installProvider(REPLAY_PROVIDER);

    } finally {
      NATIVE_API_AVAILABLE = (productApi != null);
      NATIVE_API_UNAVAILABLE_MESSAGE = sw.toString();
    }
  }

  /**
   * The time of the last progress log.
   */
  private long progressLogTimestamp = -1L;

  /**
   * The API Server being used to run the tests.
   */
  private SzApiServer server;

  /**
   * The repository directory used to run the tests.
   */
  private File repoDirectory;

  /**
   * The access token to use for privileged access to created objects.
   */
  private AccessToken accessToken;

  /**
   * The access token to use to unregister the API provider.
   */
  private AccessToken providerToken;

  /**
   * Whether or not the repository has been created.
   */
  private boolean repoCreated = false;

  /**
   * The number of tests that failed for this instance.
   */
  private int failureCount = 0;

  /**
   * The number of tests that succeeded for this instance.
   */
  private int successCount = 0;

  /**
   * The default configuration ID.
   */
  private Long bootstrapConfigId = null;

  /**
   * The default configuration ID.
   */
  private Long initialConfigId = null;

  /**
   * The map of default data sources.
   */
  private Map<String, SzDataSource> defaultDataSources = Collections.emptyMap();

  /**
   * The map of default entity types.
   */
  private Map<String, SzEntityType> defaultEntityTypes = Collections.emptyMap();

  /**
   * THe map of default entity classes.
   */
  private Map<String, SzEntityClass> defaultEntityClasses
      = Collections.emptyMap();

  /**
   * The map of default attribute types.
   */
  private Map<String, SzAttributeType> defaultAttributeTypes
      = Collections.emptyMap();

  /**
   * The map of the initial data sources (after the repository is prepared).
   */
  private Map<String, SzDataSource> initialDataSources = Collections.emptyMap();

  /**
   * The map of initial entity types (after the repository is prepared).
   */
  private Map<String, SzEntityType> initialEntityTypes = Collections.emptyMap();

  /**
   * The map of initial entity classes (after the repository is prepared).
   */
  private Map<String, SzEntityClass> initialEntityClasses
      = Collections.emptyMap();

  /**
   * The map of initial attribute types (after the repository is prepared).
   */
  private Map<String, SzAttributeType> initialAttributeTypes
      = Collections.emptyMap();

  /**
   * The access token to deregister the current test suite.
   */
  private AccessToken replayTestToken = null;

  /**
   * Creates a temp repository directory.
   *
   * @param prefix The directory name prefix for the temp repo directory.
   *
   * @return The {@link File} representing the directory.
   */
  private static File createTempRepoDirectory(String prefix) {
    try {
      String  workingDir  = System.getProperty("user.dir");
      File    currentDir  = new File(workingDir);
      File    targetDir   = new File(currentDir, "target");

      boolean forceTempRepos = false;
      String prop = System.getProperty("senzing.test.tmp.repos");
      if (prop != null && prop.toLowerCase().trim().equals("true")) {
        forceTempRepos = true;
      }

      // check if we have a target directory (i.e.: maven build)
      if (forceTempRepos || !targetDir.exists()) {
        // if no target directory then use the temp directory
        return Files.createTempDirectory(prefix).toFile();
      }

      // if we have a target directory then use it as a parent for our test repo
      File testRepoDir = new File(targetDir, "test-repos");
      if (!testRepoDir.exists()) {
        testRepoDir.mkdirs();
      }

      // create a temp directory inside the test repo directory
      return Files.createTempDirectory(testRepoDir.toPath(), prefix).toFile();

    } catch (RuntimeException e) {
      throw e;
    } catch (Exception e) {
      throw new RuntimeException(e);
    }
  }

  /**
   * Protected default constructor.
   */
  protected AbstractServiceTest() {
    this(null);
  }

  /**
   * Protected constructor allowing the derived class to specify the
   * location for the entity respository.
   *
   * @param repoDirectory The directory in which to include the entity
   *                      repository.
   */
  protected AbstractServiceTest(File repoDirectory) {
    if (repoDirectory == null) {
      String repoPrefix = "sz-repo-" + this.getClass().getSimpleName() + "-";
      repoDirectory = createTempRepoDirectory(repoPrefix);
    }
    this.server = null;
    this.repoDirectory = repoDirectory;
    this.accessToken = new AccessToken();
    this.providerToken = null;
  }

  /**
   * Signals the beginning of the current test suite.
   *
   * @return <tt>true</tt> if replaying previous results and <tt>false</tt>
   *         if using the live API.
   */
  protected boolean beginTests() {
    this.replayTestToken = REPLAY_PROVIDER.beginTests(this.getClass());
    return REPLAY_PROVIDER.isReplaying();
  }

  /**
   * Signals the end of the current test suite.
   */
  protected void endTests() {
    REPLAY_PROVIDER.endTests(this.replayTestToken);
    this.replayTestToken = null;
    if (this.getFailureCount() > 0 && REPLAY_PROVIDER.isCacheStale()) {
      System.out.println();
      System.out.println("**********************");
      System.out.println("** WARNING: DEPENDENCIES HAVE CHANGED");
      System.out.println("** CACHED TEST RESULTS MAY BE INVALID");
      System.out.println("** " + REPLAY_PROVIDER.getTestCacheZip());
      System.out.println("**********************");
      System.out.println();
    }
  }

  /**
   * Creates an absolute URI for the relative URI provided.  For example, if
   * <tt>"license"</tt> was passed as the parameter then
   * <tt>"http://localhost:[port]/license"</tt> will be returned where
   * <tt>"[port]"</tt> is the port number of the currently running server, if
   * running, and is <tt>"2080"</tt> (the default port) if not running.
   *
   * @param relativeUri The relative URI to build the absolute URI from.
   * @return The absolute URI for localhost on the current port.
   */
  protected String formatServerUri(String relativeUri) {
    StringBuilder sb = new StringBuilder();
    sb.append("http://localhost:");
    if (this.server != null) {
      sb.append(this.server.getHttpPort());
    } else {
      sb.append("2080");
    }
    if (relativeUri.startsWith(sb.toString())) return relativeUri;
    sb.append("/" + relativeUri);
    return sb.toString();
  }

  /**
   * Checks that the Senzing Native API is available and if not causes the
   * test or tests to be skipped.
   *
   * @return <tt>true</tt> if the native API's are available, otherwise
   * <tt>false</tt>
   */
  protected boolean assumeNativeApiAvailable() {
    assumeTrue(checkNativeApiAvailable(), NATIVE_API_UNAVAILABLE_MESSAGE);
    return checkNativeApiAvailable();
  }

  /**
   * Checks if the native API is directly available or is being replayed from
   * a cache.
   *
   * @return <tt>true</tt> if the native API functions can be called, otherwise
   *         <tt>false</tt>.
   */
  protected boolean checkNativeApiAvailable() {
    return NATIVE_API_AVAILABLE || REPLAY_PROVIDER.isReplaying();
  }

  /**
   * This method can typically be called from a method annotated with
   * "@BeforeClass".  It will create a Senzing entity repository and
   * initialize and start the Senzing API Server.
   */
  protected void initializeTestEnvironment() {
    if (!NATIVE_API_AVAILABLE && !REPLAY_PROVIDER.isReplaying()) return;
    String moduleName = this.getModuleName("RepoMgr (create)");
    RepositoryManager.setThreadModuleName(moduleName);
    boolean concluded = false;
    try {
      Configuration config = RepositoryManager.createRepo(
          this.getRepositoryDirectory(), true);
      this.repoCreated = true;

      this.processDefaultConfig(config);

      this.prepareRepository();

      RepositoryManager.conclude();
      concluded = true;

      // initialize the server
      this.initializeServer();

      // process the post-initialization config
      this.processInitialConfig();

    } catch (RuntimeException e) {
      e.printStackTrace();
      throw e;
    } catch (Error e) {
      e.printStackTrace();
      throw e;
    } catch (Exception e) {
      e.printStackTrace();
      throw new RuntimeException(e);
    } finally {
       if (!concluded) RepositoryManager.conclude();
       RepositoryManager.clearThreadModuleName();
    }
  }

  /**
   * Process the default config.
   */
  private void processDefaultConfig(Configuration config) {
    this.defaultDataSources     = new LinkedHashMap<>();
    this.defaultEntityTypes     = new LinkedHashMap<>();
    this.defaultEntityClasses   = new LinkedHashMap<>();
    this.defaultAttributeTypes  = new LinkedHashMap<>();
    this.processConfig(config.getConfigJson(),
                       this.defaultDataSources,
                       this.defaultEntityClasses,
                       this.defaultEntityTypes,
                       this.defaultAttributeTypes);

    this.defaultDataSources
        = Collections.unmodifiableMap(this.defaultDataSources);

    this.defaultEntityClasses
        = Collections.unmodifiableMap(this.defaultEntityClasses);

    this.defaultEntityTypes
        = Collections.unmodifiableMap(this.defaultEntityTypes);

    this.defaultAttributeTypes
        = Collections.unmodifiableMap(this.defaultAttributeTypes);

    this.bootstrapConfigId = config.getConfigId();
  }

  /**
   * Processes the initial configuration after the server starts up.
   *
   */
  private void processInitialConfig() {
    G2Engine engineApi = this.server.getEngineApi();
    Configuration config = this.server.executeInThread(() -> {
      StringBuffer sb = new StringBuffer();
      int returnCode = engineApi.exportConfig(sb);
      if (returnCode != 0) {
        throw new IllegalStateException(
            formatError("G2Engine.exportConfig()", engineApi));
      }

      JsonObject configJson = JsonUtils.parseJsonObject(sb.toString());

      Result<Long> result = new Result<>();
      returnCode = engineApi.getActiveConfigID(result);
      if (returnCode != 0) {
        throw new IllegalStateException(
            formatError("G2Engine.getActiveConfigID()", engineApi));
      }
      return new Configuration(result.getValue(), configJson);
    });

    this.initialDataSources     = new LinkedHashMap<>();
    this.initialEntityClasses   = new LinkedHashMap<>();
    this.initialEntityTypes     = new LinkedHashMap<>();
    this.initialAttributeTypes  = new LinkedHashMap<>();

    this.processConfig(config.getConfigJson(),
                       this.initialDataSources,
                       this.initialEntityClasses,
                       this.initialEntityTypes,
                       this.initialAttributeTypes);

    this.initialDataSources
        = Collections.unmodifiableMap(this.initialDataSources);
    this.initialEntityClasses
        = Collections.unmodifiableMap(this.initialEntityClasses);
    this.initialEntityTypes
        = Collections.unmodifiableMap(this.initialEntityTypes);
    this.initialAttributeTypes
        = Collections.unmodifiableMap(this.initialAttributeTypes);

    this.initialConfigId = config.getConfigId();

    // fire the post initialization callback
    this.doPostServerInitialization(this.server,
                                    config.getConfigId(),
                                    config.getConfigJson());
  }

  /**
   * Sets the default configuration to the initial configuration ID and
   * then ensures the configuration is current.
   *
   */
  protected void revertToInitialConfig() {
    if (this.initialConfigId == null) {
      throw new IllegalStateException(
          "Cannot revert to the initial config before initialization.");
    }
    G2ConfigMgr configMgrApi = this.server.getConfigMgrApi();
    if (configMgrApi == null) {
      throw new IllegalStateException(
          "Cannot revert the configuration if the server is pinned to a "
          + "specific configuration ID.");
    }
    int returnCode = configMgrApi.setDefaultConfigID(this.initialConfigId);
    if (returnCode != 0) {
      throw new IllegalStateException(
          formatError("G2ConfigMgr.setDefaultConfigID()",
                      configMgrApi));
    }
    Boolean result = this.server.ensureConfigCurrent();
    if (result == null) {
      throw new IllegalStateException(
          "Unable to revert the configuration due to an error.");
    }
  }

  /**
   * Process the specified config and puts the data sources, entity classes
   * and entity types in the specified maps.
   */
  private void processConfig(JsonObject                   config,
                             Map<String, SzDataSource>    dataSourceMap,
                             Map<String, SzEntityClass>   entityClassMap,
                             Map<String, SzEntityType>    entityTypeMap,
                             Map<String, SzAttributeType> attributeTypeMap)
  {
    Map<Integer, SzEntityClass> entityClassesById = new LinkedHashMap<>();
    config = config.getJsonObject("G2_CONFIG");

    if (dataSourceMap != null) {
      // get the data sources
      JsonArray jsonArray = config.getJsonArray("CFG_DSRC");
      for (JsonObject jsonObject : jsonArray.getValuesAs(JsonObject.class)) {
        String  dataSourceCode  = jsonObject.getString("DSRC_CODE");
        int     dataSourceId    = jsonObject.getInt("DSRC_ID");
        SzDataSource dataSource = new SzDataSource(dataSourceCode, dataSourceId);
        dataSourceMap.put(dataSource.getDataSourceCode(), dataSource);
      }
    }

    if (entityClassMap != null) {
      // get the entity classes
      JsonArray jsonArray = config.getJsonArray("CFG_ECLASS");
      for (JsonObject jsonObject : jsonArray.getValuesAs(JsonObject.class)) {
        String  eclassCode  = jsonObject.getString("ECLASS_CODE");
        Integer eclassId    = jsonObject.getInt("ECLASS_ID");
        String  resolve     = jsonObject.getString("RESOLVE");
        SzEntityClass entityClass = new SzEntityClass(
            eclassCode, eclassId, "YES".equalsIgnoreCase(resolve));

        entityClassMap.put(
            entityClass.getEntityClassCode(), entityClass);
        entityClassesById.put(entityClass.getEntityClassId(), entityClass);
      }
    }

    if (entityClassMap != null && entityTypeMap != null) {
      // get the entity types
      JsonArray jsonArray = config.getJsonArray("CFG_ETYPE");
      for (JsonObject jsonObject : jsonArray.getValuesAs(JsonObject.class)) {
        String  etypeCode = jsonObject.getString("ETYPE_CODE");
        Integer etypeId   = jsonObject.getInt("ETYPE_ID");
        Integer eclassId  = jsonObject.getInt("ECLASS_ID");
        SzEntityClass entityClass = entityClassesById.get(eclassId);
        SzEntityType entityType = new SzEntityType(
            etypeCode, etypeId, entityClass.getEntityClassCode());
        entityTypeMap.put(entityType.getEntityTypeCode(), entityType);
      }
    }

    if (attributeTypeMap != null) {
      JsonArray jsonArray = config.getJsonArray("CFG_ATTR");
      for (JsonObject jsonObject : jsonArray.getValuesAs(JsonObject.class)) {
        SzAttributeType attributeType
            = SzAttributeType.parseAttributeType(null, jsonObject);
        attributeTypeMap.put(attributeType.getAttributeCode(), attributeType);
      }
    }
  }

  /**
   * Return the unmodifiable {@link Map} of {@link String} data source code
   * keys to {@link SzDataSource} values describing the data sources
   * included in the default base template configuration.
   *
   * @return The unmodifiable {@link Map} of default data sources.
   */
  protected Map<String, SzDataSource> getDefaultDataSources() {
    return this.defaultDataSources;
  }

  /**
   * Return the unmodifiable {@link Map} of {@link String} entity type code
   * keys to {@link SzEntityType} values describing the entity types
   * included in the default base template configuration.
   *
   * @return The unmodifiable {@link Map} of default entity types.
   */
  protected Map<String, SzEntityType> getDefaultEntityTypes() {
    return this.defaultEntityTypes;
  }

  /**
   * Return the unmodifiable {@link Map} of {@link String} entity class code
   * keys to {@link SzEntityClass} values describing the entity classes
   * included in the default base template configuration.
   *
   * @return The unmodifiable {@link Map} of default entity classes.
   */
  protected Map<String, SzEntityClass> getDefaultEntityClasses() {
    return this.defaultEntityClasses;
  }

  /**
   * Return the unmodifiable {@link Map} of {@link String} attribute tyoe code
   * keys to {@link SzAttributeType} values describing the attribute types
   * included in the default base template configuration.
   *
   * @return The unmodifiable {@link Map} of default attribute types.
   */
  protected Map<String, SzAttributeType> getDefaultAttributeTypes() {
    return this.defaultAttributeTypes;
  }

  /**
   * Gets the unmodifiable {@link Map} of {@link String} data source code
   * keys to {@link SzDataSource} values describing the data sources that
   * were configured when the server was first initialized (after the
   * repository has been prepared).
   *
   * @return The unmodifiable {@link Map} of {@link String} data source code
   *         keys to {@link SzDataSource} values describing the initial data
   *         sources.
   */
  protected Map<String, SzDataSource> getInitialDataSources() {
    return this.initialDataSources;
  }

  /**
   * Gets the unmodifiable {@link Map} of {@link String} entity type code
   * keys to {@link SzEntityType} values describing the entity types that
   * were configured when the server was first initialized (after the
   * repository has been prepared).
   *
   * @return The unmodifiable {@link Map} of {@link String} entity type code
   *         keys to {@link SzEntityType} values describing the initial entity
   *         types.
   */
  protected Map<String, SzEntityType> getInitialEntityTypes() {
    return this.initialEntityTypes;
  }

  /**
   * Gets the unmodifiable {@link Map} of {@link String} entity class code
   * keys to {@link SzEntityClass} values describing the entity classes that
   * were configured when the server was first initialized (after the
   * repository has been prepared).
   *
   * @return The unmodifiable {@link Map} of {@link String} entity class code
   *         keys to {@link SzEntityClass} values describing the initial entity
   *         classes.
   */
  protected Map<String, SzEntityClass> getInitialEntityClasses() {
    return this.initialEntityClasses;
  }

  /**
   * Gets the unmodifiable {@link Map} of {@link String} attribute type code
   * keys to {@link SzAttributeType} values describing the attribute types that
   * were configured when the server was first initialized (after the
   * repository has been prepared).
   *
   * @return The unmodifiable {@link Map} of {@link String} attribute type code
   *         keys to {@link SzAttributeType} values describing the initial
   *         attribute types.
   */
  protected Map<String, SzAttributeType> getInitialAttributeTypes() {
    return this.initialAttributeTypes;
  }

  /**
   * Called after the API Server is first started (not on reinitialization) to
   * handle any test suite initialization that requires the use of the server
   * or the initial configuration.
   *
   * @param provider The {@link SzApiProvider}.
   * @param initialConfigId The initial configuration ID.
   * @param initialConfig The {@link JsonObject} describing the inital
   *                      configuration.
   */
  protected void doPostServerInitialization(SzApiProvider provider,
                                            long          initialConfigId,
                                            JsonObject    initialConfig)
  {
    // do nothing
  }

  /**
   * This method can typically be called from a method annotated with
   * "@AfterClass".  It will shutdown the server and delete the entity
   * repository that was created for the tests if there are no test failures
   * recorded via {@link #incrementFailureCount()}.
   */
  protected void teardownTestEnvironment() {
    int failureCount = this.getFailureCount();
    teardownTestEnvironment((failureCount == 0));
  }

  /**
   * This method can typically be called from a method annotated with
   * "@AfterClass".  It will shutdown the server and optionally delete
   * the entity repository that was created for the tests.
   *
   * @param deleteRepository <tt>true</tt> if the test repository should be
   *                         deleted, otherwise <tt>false</tt>
   */
  protected void teardownTestEnvironment(boolean deleteRepository) {
    // destroy the server
    if (this.server != null) this.destroyServer();

    String preserveProp = System.getProperty("senzing.test.preserve.repos");
    if (preserveProp != null) preserveProp = preserveProp.trim().toLowerCase();
    boolean preserve = (preserveProp != null && preserveProp.equals("true"));

    // cleanup the repo directory
    if (this.repoCreated && deleteRepository && !preserve
        && this.repoDirectory.exists() && this.repoDirectory.isDirectory()) {
      try {
        // delete the repository
        Files.walk(this.repoDirectory.toPath())
            .sorted(Comparator.reverseOrder())
            .map(Path::toFile)
            .forEach(File::delete);

      } catch (IOException e) {
        throw new RuntimeException(e);
      }
    }
    // for good measure
    if (NATIVE_API_AVAILABLE || REPLAY_PROVIDER.isReplaying()) {
      RepositoryManager.conclude();
    }
  }

  /**
   * Returns the {@link File} identifying the repository directory used for
   * the test.  This can be specified in the constructor, but if not specified
   * is a newly created temporary directory.
   */
  protected File getRepositoryDirectory() {
    return this.repoDirectory;
  }

  /**
   * Override this function to prepare the repository by configuring
   * data sources or loading records.  By default this function does nothing.
   * The repository directory can be obtained via {@link
   * #getRepositoryDirectory()}.
   */
  protected void prepareRepository() {
    // do nothing
  }

  /**
   * Purges the repository via the {@link SzApiServer}. This reinitializes and
   * recreates the worker thread pool.
   *
   */
  protected void livePurgeRepository() {
    this.server.purgeRepository();
  }

  /**
   * Stops the server if it is running and purges the repository.  After
   * purging the server is restarted.
   */
  protected void purgeRepository() {
    this.purgeRepository(true);
  }

  /**
   * Stops the server if it is running and purges the repository.  After
   * purging the server is <b>optionally</b> restarted.  You may not want to
   * restart the server if you intend to load more records into via the
   * {@link RepositoryManager} before restarting.
   *
   * @param restartServer <tt>true</tt> to restart the server and <tt>false</tt>
   *                      if you intend to restart it manually.
   * @see #restartServer()
   */
  protected void purgeRepository(boolean restartServer) {
    boolean running = (this.server != null);
    if (running) this.destroyServer();
    String moduleName = this.getModuleName("RepoMgr (purge)");
    RepositoryManager.setThreadModuleName(moduleName);
    try {
      RepositoryManager.purgeRepo(this.repoDirectory);
    } finally {
      RepositoryManager.clearThreadModuleName();
    }
    if (running && restartServer) {
      this.initializeServer();
    } else {
      RepositoryManager.conclude();
    }
  }

  /**
   * Prompts the reinitializer thread to ensure the config is current if the
   * server has a reinitializer thread running.  This does nothing if there is
   * no reinitializer thread.
   */
  protected void requestConfigRefreshCheck() {
    if (this.server == null) return;
    this.server.requestConfigRefreshCheck();
  }

  /**
   * Restarts the server.  If the server is already running it is shutdown
   * first and then started.  If not running it is started up.  This cannot
   * be called prior to the repository being created.
   */
  protected void restartServer() {
    if (!this.repoCreated) {
      throw new IllegalStateException(
          "Cannnot restart server prior to calling initializeTestEnvironment()");
    }
    RepositoryManager.conclude();
    this.destroyServer();
    this.initializeServer();
  }

  /**
   * Internal method for shutting down and destroying the server.  This method
   * has no effect if the server is not currently initialized.
   */
  private void destroyServer() {
    if (this.server == null) {
      System.err.println("WARNING: Server was not running at destroy");
      return;
    }
    SzApiProvider.Factory.uninstallProvider(this.providerToken);
    this.server.shutdown(this.accessToken);
    this.server.join();
    this.server = null;
  }

  /**
   * Returns the port that the server should bind to.  By default this returns
   * <tt>null</tt> to indicate that any available port can be used for the
   * server.  Override to use a specific port.
   *
   * @return The port that should be used in initializing the server, or
   * <tt>null</tt> if any available port is fine.
   */
  protected Integer getServerPort() {
    return null;
  }

  /**
   * Retuns the {@link InetAddress} used to initialize the server.  By default
   * this returns the address obtained for <tt>"127.0.0.1"</tt>.  Override this
   * to change the address.  Return <tt>null</tt> if all available interfaces
   * should be bound to.
   *
   * @return The {@link InetAddress} for initializing the server, or
   * <tt>null</tt> if the server should bind to all available network
   * interfaces.
   */
  protected InetAddress getServerAddress() {
    try {
      return InetAddress.getByName("127.0.0.1");
    } catch (IOException e) {
      throw new RuntimeException(e);
    }
  }

  /**
   * Returns the concurrency with which to initialize the server.  By default
   * this returns one (1).  Override to use a different concurrency.
   *
   * @return The concurrency with which to initialize the server.
   */
  protected int getServerConcurrency() {
    return 1;
  }

  /**
   * Returns the module name with which to initialize the server.  By default
   * this returns <tt>"Test API Server"</tt>.  Override to use a different
   * module name.
   *
   * param suffix The optional suffix to append to the module name.
   *
   * @return The module name with which to initialize the server.
   */
  protected String getModuleName(String suffix) {
    if (suffix != null && suffix.trim().length() > 0) {
      suffix = " - " + suffix.trim();
    } else {
      suffix = "";
    }
    return this.getClass().getSimpleName() + suffix;
  }

  /**
   * Checks whether or not the server should be initialized in verbose mode.
   * By default this is <tt>true</tt>.  Override to set to <tt>false</tt>.
   *
   * @return <tt>true</tt> if the server should be initialized in verbose mode,
   * otherwise <tt>false</tt>.
   */
  protected boolean isVerbose() {
    return false;
  }

  /**
   * Checks whether or not the server should reduce the number of messges sent
   * as feedback to standard output.  By default this is <tt>true</tt> for
   * auto tests.  Override to set to <tt>false</tt>.
   *
   * @return <tt>true</tt> if the server should be initialized in verbose mode,
   * otherwise <tt>false</tt>.
   */
  protected boolean isQuiet() {
    return true;
  }

  /**
   * Sets the desired options for the {@link SzApiServer} during server
   * initialization.
   *
   * @param options The {@link SzApiServerOptions} to initialize.
   */
  protected void initializeServerOptions(SzApiServerOptions options) {
    options.setHttpPort(0);
    options.setBindAddress(this.getServerAddress());
    options.setConcurrency(this.getServerConcurrency());
    options.setModuleName(this.getModuleName("Test API Server"));
    options.setVerbose(this.isVerbose());
    options.setQuiet(this.isQuiet());
    options.setAutoRefreshPeriod(-1L); // refresh on demand for auto-tests
  }

  /**
   * Internal method for initializing the server.
   */
  private void initializeServer() {
    RepositoryManager.conclude();

    if (this.server != null) {
      this.destroyServer();
    }

    try {
      File        repoDirectory = this.getRepositoryDirectory();
      File        initJsonFile  = new File(repoDirectory, "g2-init.json");
      String      initJsonText  = readTextFileAsString(initJsonFile, "UTF-8");
      JsonObject  initJson      = JsonUtils.parseJsonObject(initJsonText);

      System.out.println("Initializing with initialization file: "
                         + initJsonFile);

      SzApiServerOptions options = new SzApiServerOptions(initJson);
      this.initializeServerOptions(options);

      this.server = new SzApiServer(this.accessToken, options);

      this.providerToken = SzApiProvider.Factory.installProvider(server);

    } catch (RuntimeException e) {
      throw e;
    } catch (Exception e) {
      throw new RuntimeException(e);
    }
  }

  /**
   * Increments the failure count and returns the new failure count.
   * @return The new failure count.
   */
  protected int incrementFailureCount() {
    this.failureCount++;
    this.conditionallyLogCounts(false);
    return this.failureCount;
  }

  /**
   * Increments the success count and returns the new success count.
   * @return The new success count.
   */
  protected int incrementSuccessCount() {
    this.successCount++;
    this.conditionallyLogCounts(false);
    return this.successCount;
  }

  /**
   * Conditionally logs the progress of the tests.
   *
   * @param complete <tt>true</tt> if tests are complete for this class,
   *                 otherwise <tt>false</tt>.
   */
  protected void conditionallyLogCounts(boolean complete) {
    int successCount = this.getSuccessCount();
    int failureCount = this.getFailureCount();

    long now = System.currentTimeMillis();
    long lapse = (this.progressLogTimestamp > 0L)
        ? (now - this.progressLogTimestamp) : 0L;

    if (complete || (lapse > 30000L)) {
      System.out.println(this.getClass().getSimpleName()
                         + (complete ? " Complete: " : " Progress: ")
                         + successCount + " (succeeded) / " + failureCount
                         + " (failed)");
      this.progressLogTimestamp = now;
    }
    if (complete) {
      System.out.println();
    }
    if (this.progressLogTimestamp < 0L) {
      this.progressLogTimestamp = now;
    }
  }

  /**
   * Returns the current failure count.  The failure count is incremented via
   * {@link #incrementFailureCount()}.
   *
   * @return The current success count.
   */
  protected int getFailureCount() {
    return this.failureCount;
  }

  /**
   * Returns the current success count.  The success count is incremented via
   * {@link #incrementSuccessCount()}.
   *
   * @return The current success count.
   */
  protected int getSuccessCount() {
    return this.successCount;
  }

  /**
   * Wrapper function for performing a test that will first check if
   * the native API is available via {@link #assumeNativeApiAvailable()} and
   * then record a success or failure.
   *
   * @param testFunction The {@link Runnable} to execute.
   */
  protected void performTest(Runnable testFunction) {
    this.performTest(true, testFunction);
  }

  /**
   * Wrapper function for performing a test that will first optionally check if
   * the native API is available {@link #assumeNativeApiAvailable()} and then
   * record a success or failure.
   *
   * @param testFunction The {@link Runnable} to execute.
   */
  protected void performTest(boolean requireNativeApi, Runnable testFunction) {
    if (requireNativeApi) this.assumeNativeApiAvailable();
    boolean success = false;
    try {
      testFunction.run();
      success = true;

    } catch (Error|RuntimeException e) {
      if ("true".equals(System.getProperty("com.senzing.api.test.fastFail"))) {
        e.printStackTrace();
        System.err.flush();
        try {
          Thread.sleep(5000L);
        } catch (InterruptedException ignore) {
          // do nothing
        }
        System.exit(1);
      }
      throw e;
    } finally {
      if (!success) this.incrementFailureCount();
      else this.incrementSuccessCount();
    }
  }

  /**
   * URL encodes the specified text using UTF-8 character encoding and traps
   * the {@link UnsupportedEncodingException} that is not actually possible with
   * UTF-8 encoding specified.
   *
   * @param text The text to encode.
   *
   * @return The URL-encoded text.
   */
  protected static String urlEncode(String text) {
    try {
      return URLEncoder.encode(text, "UTF-8");
    } catch (UnsupportedEncodingException e) {
      throw new RuntimeException(e);
    }
  }

  /**
   * Creates a proxy {@link UriInfo} to simulate a {@link UriInfo} when directly
   * calling the API services functions.
   *
   * @param selfLink The simulated request URI.
   *
   * @return The proxied {@link UriInfo} object using the specified URI.
   */
  protected UriInfo newProxyUriInfo(String selfLink) {
    try {
      final URI uri = new URI(selfLink);

      InvocationHandler handler = (p, m, a) -> {
        if (m.getName().equals("getRequestUri")) {
          return uri;
        }
        throw new UnsupportedOperationException(
            "Operation not implemented on proxy UriInfo");
      };

      ClassLoader loader = this.getClass().getClassLoader();
      Class[] classes = {UriInfo.class};

      return (UriInfo) Proxy.newProxyInstance(loader, classes, handler);

    } catch (RuntimeException e) {
      throw e;
    } catch (Exception e) {
      throw new RuntimeException(e);
    }
  }

  /**
   * Creates a proxy {@link UriInfo} to simulate a {@link UriInfo} when directly
   * calling the API services functions.
   *
   * @param selfLink The simulated request URI.
   * @param queryParams The {@link MultivaluedMap} describing the query params.
   *
   * @return The proxied {@link UriInfo} object using the specified URI.
   */
  protected UriInfo newProxyUriInfo(String                        selfLink,
                                    MultivaluedMap<String,String> queryParams)
  {
    try {
      final URI uri = new URI(selfLink);

      InvocationHandler handler = (p, m, a) -> {
        if (m.getName().equals("getRequestUri")) {
          return uri;
        }
        if (m.getName().equals("getQueryParameters")) {
          return queryParams;
        }
        throw new UnsupportedOperationException(
            "Operation not implemented on proxy UriInfo");
      };

      ClassLoader loader = this.getClass().getClassLoader();
      Class[] classes = {UriInfo.class};

      return (UriInfo) Proxy.newProxyInstance(loader, classes, handler);

    } catch (RuntimeException e) {
      throw e;
    } catch (Exception e) {
      throw new RuntimeException(e);
    }
  }

  /**
   * Invoke an operation on the currently running API server over HTTP.
   *
   * @param httpMethod    The HTTP method to use.
   * @param uri           The relative or absolute URI (optionally including query params)
   * @param responseClass The class of the response.
   * @param <T>           The response type which must extend {@link SzBasicResponse}
   * @return
   */
  protected <T extends SzBasicResponse> T invokeServerViaHttp(
      SzHttpMethod httpMethod,
      String uri,
      Class<T> responseClass) {
    return this.invokeServerViaHttp(
        httpMethod, uri, null, null, responseClass);
  }

  /**
   * Invoke an operation on the currently running API server over HTTP.
   *
   * @param httpMethod    The HTTP method to use.
   * @param uri           The relative or absolute URI (optionally including query params)
   * @param queryParams   The optional map of query parameters.
   * @param bodyContent   The object to be converted to JSON for body content.
   * @param responseClass The class of the response.
   * @param <T>           The response type which must extend {@link SzBasicResponse}
   * @return
   */
  protected <T extends SzBasicResponse> T invokeServerViaHttp(
      SzHttpMethod httpMethod,
      String uri,
      Map<String, ?> queryParams,
      Object bodyContent,
      Class<T> responseClass)
  {
    ObjectMapper objectMapper = new ObjectMapper();
    try {
      if (!uri.toLowerCase().startsWith("http://")) {
        uri = this.formatServerUri(uri);
      }
      if (queryParams != null && queryParams.size() > 0) {
        String initialPrefix = uri.contains("?") ? "&" : "?";

        StringBuilder sb = new StringBuilder();
        queryParams.entrySet().forEach(entry -> {
          String key = entry.getKey();
          Object value = entry.getValue();
          Collection values = null;
          if (value instanceof Collection) {
            values = (Collection) value;
          } else {
            values = Collections.singletonList(value);
          }
          try {
            key = URLEncoder.encode(key, "UTF-8");
            for (Object val : values) {
              if (val == null) return;
              String textValue = val.toString();
              textValue = URLEncoder.encode(textValue, "UTF-8");
              sb.append((sb.length() == 0) ? initialPrefix : "&");
              sb.append(key).append("=").append(textValue);
            }
          } catch (UnsupportedEncodingException cannotHappen) {
            throw new RuntimeException(cannotHappen);
          }
        });
        uri = uri + sb.toString();
      }

      String jsonContent = null;
      if (bodyContent != null) {
        jsonContent = objectMapper.writeValueAsString(bodyContent);
      }

      URL url = new URL(uri);
      HttpURLConnection conn = (HttpURLConnection) url.openConnection();
      conn.setRequestMethod(httpMethod.toString());
      conn.setRequestProperty("Accept", "application/json");
      conn.setRequestProperty("Accept-Charset", "utf-8");
      if (jsonContent != null) {
        ByteArrayOutputStream baos = new ByteArrayOutputStream();
        OutputStreamWriter osw = new OutputStreamWriter(baos, "UTF-8");
        osw.write(jsonContent);
        osw.flush();
        byte[] bytes = baos.toByteArray();
        int length = bytes.length;
        conn.addRequestProperty("Content-Length", "" + length);
        conn.addRequestProperty("Content-Type",
                                "application/json; charset=utf-8");
        conn.setDoOutput(true);
        OutputStream os = conn.getOutputStream();
        os.write(bytes);
        os.flush();
      }

      int responseCode = conn.getResponseCode();
      boolean errorResponse = (responseCode < 200 || responseCode >= 300);
      InputStream is = (!errorResponse)
          ? conn.getInputStream() : conn.getErrorStream();
      InputStreamReader isr = new InputStreamReader(is, "UTF-8");
      BufferedReader br = new BufferedReader(isr);
      StringBuilder sb = new StringBuilder();
      for (int nextChar = br.read(); nextChar >= 0; nextChar = br.read()) {
        sb.append((char) nextChar);
      }

      String responseJson = sb.toString();

      T result = null;
      try {
        result = objectMapper.readValue(responseJson, responseClass);

      } catch (Exception e) {
        // check if we have an unexpected error response
        if (errorResponse && !responseClass.equals(SzErrorResponse.class)) {
          System.err.println("UNEXPECTED ERROR RESPONSE: ");
          System.err.println(responseJson);
          System.err.println();
          throw new IllegalStateException(
              "UNEXPECTED ERROR RESPONSE: " + responseJson);
        }

        // log the deserialization exception
        System.err.println("DESERIALIZING RESPONSE JSON: ");
        System.err.println(responseJson);
        System.err.println();
        throw e;
      }
      return result;

    } catch (RuntimeException e) {
      e.printStackTrace();
      throw e;
    } catch (Exception e) {
      e.printStackTrace();
      throw new RuntimeException(e);
    }
  }

  /**
   * Invoke an operation on the currently running API server over HTTP.
   *
   * @param httpMethod    The HTTP method to use.
   * @param uri           The relative or absolute URI (optionally including query params)
   * @param queryParams   The optional map of query parameters.
   * @param contentType   The content type for the body.
   * @param bodyContent   The raw body content data.
   * @param responseClass The class of the response.
   * @param <T>           The response type which must extend {@link SzBasicResponse}
   * @return
   */
  protected <T extends SzBasicResponse> T invokeServerViaHttp(
      SzHttpMethod httpMethod,
      String uri,
      Map<String, ?> queryParams,
      String contentType,
      byte[] bodyContent,
      Class<T> responseClass)
  {
    ByteArrayInputStream bodyStream = new ByteArrayInputStream(bodyContent);
    Long contentLength = new Long(bodyContent.length);
    return this.invokeServerViaHttp(httpMethod,
                                    uri,
                                    queryParams,
                                    contentType,
                                    contentLength,
                                    bodyStream,
                                    responseClass);
  }

  /**
   * Invoke an operation on the currently running API server over HTTP.
   *
   * @param httpMethod    The HTTP method to use.
   * @param uri           The relative or absolute URI (optionally including query params)
   * @param queryParams   The optional map of query parameters.
   * @param contentType   The content type for the body.
   * @param contentLength The optional content length.
   * @param bodyStream    The raw body content data.
   * @param responseClass The class of the response.
   * @param <T>           The response type which must extend {@link SzBasicResponse}
   * @return
   */
  protected <T extends SzBasicResponse> T invokeServerViaHttp(
      SzHttpMethod httpMethod,
      String uri,
      Map<String, ?> queryParams,
      String contentType,
      Long contentLength,
      InputStream bodyStream,
      Class<T> responseClass)
  {
    ObjectMapper objectMapper = new ObjectMapper();
    try {
      if (!uri.toLowerCase().startsWith("http://")) {
        uri = this.formatServerUri(uri);
      }
      if (queryParams != null && queryParams.size() > 0) {
        String initialPrefix = uri.contains("?") ? "&" : "?";

        StringBuilder sb = new StringBuilder();
        queryParams.entrySet().forEach(entry -> {
          String key = entry.getKey();
          Object value = entry.getValue();
          Collection values = null;
          if (value instanceof Collection) {
            values = (Collection) value;
          } else {
            values = Collections.singletonList(value);
          }
          try {
            key = URLEncoder.encode(key, "UTF-8");
            for (Object val : values) {
              if (val == null) return;
              String textValue = val.toString();
              textValue = URLEncoder.encode(textValue, "UTF-8");
              sb.append((sb.length() == 0) ? initialPrefix : "&");
              sb.append(key).append("=").append(textValue);
            }
          } catch (UnsupportedEncodingException cannotHappen) {
            throw new RuntimeException(cannotHappen);
          }
        });
        uri = uri + sb.toString();
      }

      URL url = new URL(uri);
      HttpURLConnection conn = (HttpURLConnection) url.openConnection();
      conn.setRequestMethod(httpMethod.toString());
      conn.setRequestProperty("Accept", "application/json");
      conn.setRequestProperty("Accept-Charset", "utf-8");
      if (bodyStream != null) {
        if (contentLength != null) {
          conn.addRequestProperty("Content-Length", "" + contentLength);
        }
        conn.addRequestProperty("Content-Type", contentType);
        conn.setDoOutput(true);
        OutputStream os = new BufferedOutputStream(conn.getOutputStream(),
                                                   8192);
        for (int byteRead = bodyStream.read();
             byteRead >= 0;
             byteRead = bodyStream.read()) {
          os.write(byteRead);
        }
        os.flush();
      }

      int responseCode = conn.getResponseCode();
      InputStream is = (responseCode >= 200 && responseCode < 300)
          ? conn.getInputStream() : conn.getErrorStream();
      InputStreamReader isr = new InputStreamReader(is, "UTF-8");
      BufferedReader br = new BufferedReader(isr);
      StringBuilder sb = new StringBuilder();
      for (int nextChar = br.read(); nextChar >= 0; nextChar = br.read()) {
        sb.append((char) nextChar);
      }

      String responseJson = sb.toString();

      T result = null;
      try {
        result = objectMapper.readValue(responseJson, responseClass);
      } catch (Exception e) {
        System.out.println("DESERIALIZING RESPONSE JSON TO "
                               + responseClass.getSimpleName() + ": ");
        System.out.println(responseJson);
        System.out.println();
        throw e;
      }
      return result;

    } catch (RuntimeException e) {
      e.printStackTrace();
      throw e;
    } catch (Exception e) {
      e.printStackTrace();
      throw new RuntimeException(e);
    }
  }

  /**
   * Quotes the specified text as a quoted string for a CSV value or header.
   *
   * @param text The text to be quoted.
   * @return The quoted text.
   */
  protected String csvQuote(String text) {
    if (text.indexOf("\"") < 0 && text.indexOf("\\") < 0) {
      return "\"" + text + "\"";
    }
    char[] textChars = text.toCharArray();
    StringBuilder sb = new StringBuilder(text.length() * 2);
    for (char c : textChars) {
      if (c == '"' || c == '\\') {
        sb.append('\\');
      }
      sb.append(c);
    }
    return sb.toString();
  }

  /**
   * Creates a CSV temp file with the specified headers and records.
   *
   * @param filePrefix The prefix for the temp file name.
   * @param headers    The CSV headers.
   * @param records    The one or more records.
   * @return The {@link File} that was created.
   */
  protected File prepareCSVFile(String filePrefix,
                                String[] headers,
                                String[]... records) {
    // check the arguments
    int count = headers.length;
    for (int index = 0; index < records.length; index++) {
      String[] record = records[index];
      if (record.length != count) {
        throw new IllegalArgumentException(
            "The header and records do not all have the same number of "
                + "elements.  expected=[ " + count + " ], received=[ "
                + record.length + " ], index=[ " + index + " ]");
      }
    }

    try {
      File csvFile = File.createTempFile(filePrefix, ".csv");

      // populate the file as a CSV
      try (FileOutputStream fos = new FileOutputStream(csvFile);
           OutputStreamWriter osw = new OutputStreamWriter(fos, "UTF-8");
           PrintWriter pw = new PrintWriter(osw)) {
        String prefix = "";
        for (String header : headers) {
          pw.print(prefix);
          pw.print(csvQuote(header));
          prefix = ",";
        }
        pw.println();
        pw.flush();

        for (String[] record : records) {
          prefix = "";
          for (String value : record) {
            pw.print(prefix);
            pw.print(csvQuote(value));
            prefix = ",";
          }
          pw.println();
          pw.flush();
        }
        pw.flush();

      }

      return csvFile;

    } catch (IOException e) {
      throw new RuntimeException(e);
    }
  }


  /**
   * Creates a JSON array temp file with the specified headers and records.
   *
   * @param filePrefix The prefix for the temp file name.
   * @param headers    The CSV headers.
   * @param records    The one or more records.
   * @return The {@link File} that was created.
   */
  protected File prepareJsonArrayFile(String filePrefix,
                                      String[] headers,
                                      String[]... records) {
    // check the arguments
    int count = headers.length;
    for (int index = 0; index < records.length; index++) {
      String[] record = records[index];
      if (record.length != count) {
        throw new IllegalArgumentException(
            "The header and records do not all have the same number of "
                + "elements.  expected=[ " + count + " ], received=[ "
                + record.length + " ], index=[ " + index + " ]");
      }
    }

    try {
      File jsonFile = File.createTempFile(filePrefix, ".json");

      // populate the file with a JSON array
      try (FileOutputStream fos = new FileOutputStream(jsonFile);
           OutputStreamWriter osw = new OutputStreamWriter(fos, "UTF-8")) {
        JsonArrayBuilder jab = Json.createArrayBuilder();
        JsonObjectBuilder job = Json.createObjectBuilder();
        for (String[] record : records) {
          for (int index = 0; index < record.length; index++) {
            String key = headers[index];
            String value = record[index];
            job.add(key, value);
          }
          jab.add(job);
        }

        String jsonText = JsonUtils.toJsonText(jab);
        osw.write(jsonText);
        osw.flush();
      }

      return jsonFile;

    } catch (IOException e) {
      throw new RuntimeException(e);
    }
  }

  /**
   * Creates a JSON temp file with the specified headers and records.
   *
   * @param filePrefix The prefix for the temp file name.
   * @param headers    The CSV headers.
   * @param records    The one or more records.
   * @return The {@link File} that was created.
   */
  protected File prepareJsonFile(String filePrefix,
                                 String[] headers,
                                 String[]... records) {
    // check the arguments
    int count = headers.length;
    for (int index = 0; index < records.length; index++) {
      String[] record = records[index];
      if (record.length != count) {
        throw new IllegalArgumentException(
            "The header and records do not all have the same number of "
                + "elements.  expected=[ " + count + " ], received=[ "
                + record.length + " ], index=[ " + index + " ]");
      }
    }

    try {
      File jsonFile = File.createTempFile(filePrefix, ".json");

      // populate the file as one JSON record per line
      try (FileOutputStream fos = new FileOutputStream(jsonFile);
           OutputStreamWriter osw = new OutputStreamWriter(fos, "UTF-8");
           PrintWriter pw = new PrintWriter(osw)) {
        for (String[] record : records) {
          JsonObjectBuilder job = Json.createObjectBuilder();
          for (int index = 0; index < record.length; index++) {
            String key = headers[index];
            String value = record[index];
            job.add(key, value);
          }
          String jsonText = JsonUtils.toJsonText(job);
          pw.println(jsonText);
          pw.flush();
        }
        pw.flush();
      }

      return jsonFile;

    } catch (IOException e) {
      throw new RuntimeException(e);
    }
  }

  /**
   * Returns the contents of the JSON init file as a {@link String}.
   *
   * @return The contents of the JSON init file as a {@link String}.
   */
  protected String readInitJsonFile() {
    try {
      File    repoDir       = this.getRepositoryDirectory();
      File    initJsonFile  = new File(repoDir, "g2-init.json");

      return readTextFileAsString(initJsonFile, "UTF-8");

    } catch (IOException e) {
      throw new RuntimeException(e);
    }
  }

  protected String formatTestInfo(String uriText, String bodyContent)
  {
    return "uriText=[ " + uriText + " ], bodyContent=[ " + bodyContent + " ]";
<<<<<<< HEAD
  }

  /**
   * Generats option combos for the specified variants.
   *
   * @param variants
   */
  protected static List<List> generateCombinations(List... variants) {
    // determine the total number of combinations
    int comboCount = 1;
    for (List v : variants) {
      comboCount *= v.size();
    }

    // determine the intervals for each variant
    List<Integer> intervals = new ArrayList<>(variants.length);
    for (int index = 0; index < variants.length; index++) {
      int intervalCount = 1;
      for (int index2 = index+1; index2 < variants.length; index2++) {
        intervalCount *= variants[index2].size();
      }
      intervals.add(intervalCount);
    }

    ArrayList<List> optionCombos = new ArrayList<>(comboCount);
    for (int comboIndex = 0; comboIndex < comboCount; comboIndex++) {
      List optionCombo = new ArrayList<>(variants.length);

      for (int index = 0; index < variants.length; index++) {
        int interval = intervals.get(index);
        int valueIndex = (comboIndex / interval) % variants[index].size();
        optionCombo.add(variants[index].get(valueIndex));
      }

      optionCombos.add(optionCombo);
    }

    return optionCombos;
=======
>>>>>>> 8520f025
  }


}<|MERGE_RESOLUTION|>--- conflicted
+++ resolved
@@ -23,11 +23,7 @@
 import javax.ws.rs.core.MultivaluedMap;
 import javax.ws.rs.core.UriInfo;
 
-<<<<<<< HEAD
 import static com.senzing.io.IOUtilities.*;
-=======
-import static com.senzing.io.IOUtilities.readTextFileAsString;
->>>>>>> 8520f025
 import static org.junit.jupiter.api.Assumptions.*;
 import static com.senzing.util.LoggingUtilities.*;
 import static com.senzing.repomgr.RepositoryManager.*;
@@ -1624,7 +1620,6 @@
   protected String formatTestInfo(String uriText, String bodyContent)
   {
     return "uriText=[ " + uriText + " ], bodyContent=[ " + bodyContent + " ]";
-<<<<<<< HEAD
   }
 
   /**
@@ -1663,8 +1658,6 @@
     }
 
     return optionCombos;
-=======
->>>>>>> 8520f025
   }
 
 
