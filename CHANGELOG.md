# Changelog

All notable changes to this project will be documented in this file.

The format is based on [Keep a Changelog](https://keepachangelog.com/en/1.0.0/),
[markdownlint](https://dlaa.me/markdownlint/),
and this project adheres to [Semantic Versioning](https://semver.org/spec/v2.0.0.html).

<<<<<<< HEAD
## [2.8.2] - 2022-02-03

### Changed in 2.8.2

- Updated pom.xml to depend on `senzing-commons` release version `2.x`
- Updated classes that previously used `com.senzing.util.JsonUtils` to 
  instead use `com.senzing.util.JsonUtilities`
=======
## [2.8.2] - 2022-01-25

### Changed in 2.8.2

- Updated Docker image with new version of Debian
- Removed dependence on senzing-base image
>>>>>>> 3a368d50

## [2.8.1] - 2022-01-13

### Changed in 2.8.1

- Updated `README.MD` to include latest usage message for `--enable-admin`
- Updated spring framework dependencies to resolve security vulnerability.
- Updated cached test data to version 2.8.5 of Senzing

## [2.8.0] - 2021-11-30

### Changed in 2.8.0

- Reduced footprint of cached test data to only the latest version of Senzing.
  For other versions the tests will have to be run with a live Senzing SDK.
- Modified to factor out the `senzing-commons-java` dependency.
- Modified to mask sensitive command-line option parameters when logging the
  startup parameters as JSON.
- Updated to senzing/senzing-base:1.6.3

## [2.7.5] - 2021-10-11

### Changed in 2.7.5

- Updated to senzing/senzing-base:1.6.2

## [2.7.4] - 2021-09-08

### Changed in 2.7.4

- Improved debug logging with standardized formatting and timestamps.
- Added more debug logging to TemporaryDataCache.
- Renamed enum constant for debug logging from DEBUG to DEBUG_LOGGING.
- Added debug option to SzApiServerOptions for programmatic configuration.
- Added `com.senzing.api.test.debug=true` system property check to run
  automated tests with debug logging enabled.
- Modified usage message to include information on `--debug` option.

## [2.7.3] - 2021-09-02

### Changed in 2.7.3

- Added --debug command-line option with SENZING_API_SERVER_DEBUG environment
  variable equivalent to enable API Server debug logging.
- Added debug logging of every incoming request if --debug enabled.
- Added debug logging for bulk-data related operations if --debug enabled.
- Updated build-info.properties so the Maven build timestamp is properly
  filtered during build and token-replaced.
- Minor bug fix for internal CommandLineUtilities class to process default
  values for "base" options.  This allows others to extend the Senzing API
  Server code with new options but still have the default values from the
  base options be populated (required for `Senzing/senzing-poc-server`).

## [2.7.2] - 2021-08-20

### Changed in 2.7.2

- Minor bug fix for internal CommandLineUtilities class to recognize environment
  variables for "base" options.  This allows others to extends the Senzing API
  Server code with new options but still have the environment variables from the
  base options be recognized (required for `Senzing/senzing-poc-server`).

## [2.7.1] - 2021-08-16

### Changed in 2.7.1

- Modified EntityDataServices.java to check for empty networks when getting
  entities with "FULL" related entities.  This guards against a
  `NullPointerException` in the event of data corruption.  Affected endpoints:
  - `GET /entities/{entityId}?withRelated=FULL`
  - `GET /data-sources/{dataSourceCode}/records/{recordId}/entity?withRelated=FULL`
- Updated cached test mock data for Senzing versions 2.0.0 through 2.8.1 to
  cover the version 2.8.1 release.

## [2.7.0] - 2021-07-22

### Changed in 2.7.0

- Added support for HTTPS/SSL communication with optional client SSL
  authentication.
- Added support for GZIP compression of HTTP response content when the client
  sends the "Accept-Encoding: gzip" request header is sent by the client.
- Added `GET /` endpoint that mimics the functionality of `GET /heartbeat`
- Added `GET /specifications/open-api` endpoint to get the Open API
  specification as JSON data.  The optional `?asRaw=true` query parameter
  promotes the Open API JSON from the `data` property of the response to the
  root of the response.
- Updated Senzing REST API Specification version to 2.7.0.
- Modifications to make the BulkDataServicesReadOnlyTest less sensitive to
  timing issues.
- Refactored model classes, service classes and API server classes to allow for
  extending and customizing the API Server.  **NOTE**: while these changes will
  **NOT** break backwards compatibility for REST API clients, Java projects that
  extend API Server Java classes (e.g.: customized API servers) will be
  affected.  The semantic versioning for the API Server guarantees that minor
  releases maintain backwards compatibility for REST API clients.  However,
  these changes are working towards **possibly** maintaining backwards
  compatibility for extended Java code in minor releases in a future major
  release.

## [2.6.2] - 2021-07-15

### Changed in 2.6.2

- Updated to senzing/senzing-base:1.6.1

## [2.6.1] - 2021-06-09

### Changed in 2.6.1

- Modified auto tests to accommodate forth-coming changes in Senzing v2.7.0
- Added new cached auto-test data for versions 2.0.0 through 2.7.0
- Updated Jetty dependencies for security patch

## [2.6.0] - 2021-04-23

### Changed in 2.6.0

- Modified `SzApiServer` to enable Web Sockets connectivity
- Modified `SzApiServer`, `SzApiServerOption` and `SzApiServerOptions` to enable
  configurability of the Jetty Web Server HTTP Thread pool via the
  `--http-concurrency` option (and `SENZING_API_SERVER_HTTP_CONCURRENCY
  environment variable)
- Modified `SzApiServer` to enable support for limitations on concurrent
  prolonged operations to prevent exhaustion of Jetty Web Server HTTP pool
- Added Web Sockets and SSE tests in `BulkDataServicesTests` for
  `POST /bulk-data/analyze` and `POST /bulk-data/load`
- Modified `ServicesUtil` to provide utility method for producing 503 responses
- Modified `BulkDataServices` to limit the number of concurrent executions of
  `POST /bulk-data/analyze` and `POST /bulk-data/load` as "prolonged" operations
  when executed over HTTP rather than Web Sockets.  These operations produce a
  "503 Service Unavailable" response if too many concurrent HTTP executions.
- Modified `BulkDataServices` to add Web Sockets support to
  `POST /bulk-data/analyze` and `POST /bulk-data/load`
- Modified `AdminServices` to set the `webSocketsMessageMaxSize` property on
  the `SzServerInfo` as part of the `GET /server-info` implementation.
- Modified `SzApiProvider` to add a means to get the `webSocketsMessageMaxSize`
  and to provide a means to track and limit prolonged operations.
- Added `webSocketsMessageMaxSize` property to `SzServerInfo`
- Added HTTP concurrency and Web Sockets message size constants to
  `SzApiServerConstants`
- Added `com.senzin.io.ChunkedEncodingInputStream` to aid in SSE auto tests.
  This class provides decoding of chunked transfer encoding.
- Minor changes to `RecordReader` to make it more robust when auto-detecting the
  file format.
- Modified `TemporaryDataCache` to more aggressively create file parts to make
  them available for reading rather than waiting for a specific number of bytes
  to be read from the source stream.
- Added `readAsciiLine()` function to `IOUtilities`
- Updated REST API Specification version to 2.6.0 in `BuildInfo` class.

## [2.5.0] - 2021-03-24

### Changed in 2.5.0

- Added `POST /search-entities` endpoint in `EntityDataServices` along with
  auto tests in `EntityDataReadServicesTest`
- Converted command-line options to use `--command-line-option` format with
  `-commandLineOption` synonyms to maintain backwards compatibility
- Added environment variable support to command-line options so many of the
  options can now be specified via environment variables.  This is intended to
  primarily help with Docker deployments.
- Added command-line option for `--url-base-path` / `-urlBasePath` (along with
  `SENZING_API_SERVER_URL_BASE_PATH` environment variable) to set the base path
  of the API server on startup
- Updated usage string of `SzApiServer` to reflect all changes regarding
  command-line options
- Updated/fixed the output when running with `-version` command-line option
- Modified `SzVersionInfo` to include `nativeApiBuildVersion` field on the
  `GET /version` response
- Modified `SzMeta` to include `nativeApiBuildVersion` field
- Modified `SzApiProvider` to include `nativeApiBuildVersion` field

### Fixed in 2.5.0

- Fixed the `pom.xml` so the replacement of `${project.version}` in the
  `build-info.properties` is restored
- Fixed typo bug with the meta timings of `searchByAttributesV2` in
  `EntityDataServices` class
- Removed extraneous debug logging code in `EntityDataServices` that caused
  both a security issue and a memory leak

## [2.4.0] - 2021-03-11

### Changed in 2.4.0

- Added `includeOnly` query parameter to `GET /entities` endpoint.  NOTE: this
  parameter is only recognized if the underlying native Senzing API Product is
  version 2.4.1 or later.
- Modified `SzMeta` to include four new fields to be included in the meta
  section of each response:
    - `nativeApiVersion`
    - `nativeApiBuildNumber`
    - `nativeApiBuildDate`
    - `configCompatibilityVersion`
- Added `ServiceUtil.getFlags()` variant that takes a base flags parameter
- Added automatic engine priming on startup
- Added `-skipEnginePriming` option to skip engine priming on startup
- Updated supported specification version to 2.4.0
- Updated recorded test data for Senzing API versions 2.0.0 through version 2.4.0

## [2.3.2] - 2021-01-21

### Changed in 2.3.2

- Added JAXB and Javassist dependencies to fix ClassNotFoundException during
  OPTIONS requests (especially for CORS support with `-allowedOrigins` option)
- Added additional allowed HTTP methods for CORS support (`PUT`, `DELETE`,
  `PATCH` and `OPTIONS` in addition to the already supported `GET`, `POST`,
  and `HEAD`)
- Added DiagnoseRequestFilter to log the request line to `stderr` if an
  exception is caught in processing the request
- Updated recorded test data for Senzing API versions 2.0.0 through version 2.3.0
- Added NOTICES file to account for Eclipse Distribution License v1.0 requirements

## [2.3.1] - 2020-12-15

### Changed in 2.3.1

- Updated `WhyServicesTest` to properly validate `whyEntitiesV2()` responses for
  Senzing API version 2.3.0
- Added recorded test data for Senzing API version 2.2.6
- Added recorded test data for Senzing API version 2.3.0
- Updated Jetty to version 9.4.35.v20201120 for security patch

## [2.3.0] - 2020-11-18

### Changed in 2.3.0

- Added `WhyServices.whyEntities()` method for `GET /why/entities`
- Modified `com.senzing.api.model.SzMatchInfo` to support `whyEntities()`
- Modified `com.senzing.api.model.SzScoredFeature` to support `whyEntities()`
- Modified `com.senzing.api.model.SzEntityData` to exclude `relatedEntities`
  from the JSON serialization if empty or null.
- Added `com.senzing.api.model.SzWhyEntitiesResponse`
- Added `com.senzing.api.model.SzWhyEntitiesResult`
- Added `com.senzing.api.model.SzDisclosedRelation`
- Added `com.senzing.api.model.SzRelationDirection`
- Added `com.senzing.api.model.SzRelatedFeatures`
- Refactored some functionality from `EntityDataServices` to `ServicesUtil`
- Added new tests for `WhyServices.whyEntities()`
- Pared down the number of tests ran from `WhyServicesTest` for faster runs.
- Re-ran tests for all versions of native Senzing SDK from 2.0.0 to 2.2.5
and recorded mock test data.

## [2.2.2] - 2020-11-05

### Changed in 2.2.2

- Modified `com.senzing.api.server.G2EngineRetryHandler` so that it
recognizes new functions in `com.senzing.g2.engine.G2Engine`.
- Re-ran tests for all versions of native Senzing SDK from 2.0.0 to 2.3.0
and recorded mock test data.

## [2.2.1] - 2020-10-16

### Changed in 2.2.1

- Modified `com.senzing.api.services.EntityDataServices` so that
`POST /data-sources/{dataSourceCode}/records` call will be tolerant of the
`RECORD_ID` specified in the JSON payload for the record.
- Updated EntityDataWriteServicesTest to handle testing POST with various
record ID variants.
- Re-ran tests for all versions of native Senzing SDK from 2.0.0 to 2.2.1


## [2.2.0] - 2020-10-15

### Changed in 2.2.0

- Added `com.senzing.api.model.SzNameScoring` to describe name scoring details
- Added `com.senzing.api.model.SzSearchFeatureScore` for search feature scores
- Modified `com.senzing.api.model.SzBaseRelatedEntity` to remove `fullNameScore`
field since it has not been populated since switch to version 2.0.0 of native
Senzing SDK.
- Added `bestNameScore` field to `com.senzing.api.model.SzAttributeSearchResult`
to replace `fullNameScore` in the place where the name score was previously
used with version 1.x of the native Senzing SDK (i.e.: to sort search results
based on the strength of the name match).
- Modified `com.senzing.api.model.SzAttributeSearchResult` to include the
`featureScores` field to provide feature scores without using "raw data"
- Added `nameScoringDetails` field to `com.senzing.api.model.SzFeatureScore`
class to provide `SzNameScoring` name scoring details on why operations,
- Updated `com.senzing.api.model.SzFeatureScore` to set its `score` field to
the most sensible score value from the `nameScoringDetails` for `"NAME"`
features since the `FULL_SCORE` field is not available for names.
- Updated to latest `senzing-rest-api-specification` specification.
- Updated version numbers to 2.2.0
- Re-ran tests for all versions of native Senzing SDK from 2.0.0 to 2.2.1

## [2.1.1] - 2020-10-06

### Changed in 2.1.1

- No longer errors when encountering the `NOT_SCORED` value for `SzScoringBucket`
- No longer errors when encountering a numeric `RECORD_ID` on bulk data load

## [2.1.0] - 2020-10-01

### Changed in 2.1.0

- Fixed defect preventing fields in `SzMatchInfo` from being properly populated
  on "why" endpoints -- now all the matching data comes back.
- Added `SzMatchLevel` enum type to enumerate and describe the various
  match levels and added a `matchLevel` field of that type to `SzMatchInfo`
  to expose the `MATCH_LEVEL_CODE` in the "why" endpoints.
- Added `lastSeenTimestamp` field to expose `LAST_SEEN_DT` for
  `SzResolvedEntity` and `SzEntityRecord`.
- Added periodic logging of `stats()` from the `G2Engine` API with automatic
  suppression if the API Server is idle or not performing tasks that involve
  entity scoring and would therefore not affect the result from `stats()` call.
- Added `-statsInterval` option to specify the time interval in milliseconds for
  stats logging with a 15-minute default and option to suppress if zero (0) is
  specified.
- Added logging of performance information and database performance at startup
- Added `-skipStartupPerf` option to prevent startup performance logging
- Modified tests to validate `lastSeenTimestamp` field.
- Updated test data to include versions 2.0.0 through 2.1.1

## [2.0.2] - 2020-08-25

### Changed in 2.0.2

- Updated ReplayNativeApiProvider to reduce file size of test data files
  to reduce memory usage when running auto-builds on github.
- Produced new auto-test mock data files for several versions of native
  API.

## [2.0.1] - 2020-07-23

### Changed in 2.0.1

- Upgraded to senzing/senzing-base:1.5.2

## [2.0.0] - 2020-07-16

### Changed in 2.0.0

- Modified to build with version 2.x of Senzing product include use of new
  entity formatting flags.

- Updated REST API Version to v2.0.0

- Renamed `com.senzing.api.model.SzFeatureInclusion` to
  `com.senzing.api.model.SzFeatureMode`

- Added `com.senzing.api.model.SzRelationshipMode` with values of `NONE`,
  `PARTIAL` and `FULL`.

- Added new model classes to support Senzing REST API 2.0

- Added `withInfo` and `withRaw` query parameters to following endpoints:
  - `POST /data-sources/{dataSourceCode}/records`
  - `PUT /data-sources/{dataSourceCode}/records/{recordId}`

- Added `DELETE /data-sources/{dataSourceCode}/records/{recordId}` endpoint
  including `withInfo` and `withRaw` query parameters.

- Added the following endpoints to reevaluate entities or specific records
  including `withInfo` and `withRaw` query parameters:
  - `POST /data-sources/{dataSourceCode}/records/{recordId}/entity/reevaluate`
  - `POST /reevaluate-entities`

- In `com.senzing.io.RecordReader` a `null` value in the `dataSourceMap` and
  `entityTypeMap` is now used as the general overriding data source or entity
  type, respectively, while the value mapped to empty-string is used to assign
  a data source or entity type (respectively) to a record that is missing a
  value for that field.

- In `com.senzing.api.model.SzResolvedEntity` the property `attributeData` was
  renamed to `characteristicData` to match the OpenAPI Specification for the
  Senzing REST API.  **NOTE**: Client code that was written to look for
  `attributeData` must be modified or will find a missing property.

- Potentially Backward-Compatibility Breaking Changes by Java class and
  API Endpoint:
  - `com.senzing.api.services.ConfigServices`
    - `GET /entity-classes`
    - `GET /entity-classes/{entityClassCode}`
    - `POST /entity-types`
    - `POST /entity-classes/{entityClassCode}/entity-types`
    - `GET /entity-classes/{entityClassCode}/entity-types/{entityTypeCode}`
      - Removed support for any entity class other than ACTOR as it was
        discovered that the underlying product does not properly support entity
        resolution when using entity classes other than ACTOR and it may not for
        some time. This will change if and when additional entity classes are
        supported.
        - *MIGRATION*: Ensure the value provided for all entity classes are
          changed to `ACTOR`.

    - `POST /entity-classes`
      - Removed this operation as it was discovered that the underlying product
        does not fully properly support entity resolution when using entity
        classes other than ACTOR and it may not for some time.  This will change
        if and when additional entity classes are supported.
        - *MIGRATION*: Remove calls to create new entity classes and instead
          leverage the default entity class `ACTOR`.

    - `GET /config/current`
      - Renamed to `GET /configs/active` since “current” is ambiguous with
        regards to the “currently active config” versus the configuration
        managers currently configured “default config”.
        - *MIGRATION*: Use the `/configs/active` path in place of
          `/config/current`.

    - `GET /config/default`
      - Renamed to `GET /configs/template` since “default” is ambiguous with the
        configuration managers “default config” setting.
        - *MIGRATION*: Use the `/configs/template` path in place of
          `/config/default`.

  - `com.senzing.api.services.EntityDataServices`
    - `GET /data-sources/{dataSourceCode}/records/{recordId}`
      - The `data` property of `SzRecordResponse` was previously of type
        `SzEntityRecord`.  However, the Open API specification for the Senzing
         REST API had always documented it as an object with a single property
         named `record` whose type was `SzEntityRecord` (an additional level of
         indirection).  In order to conform with the specification and make it
         consistent with `SzEntityResponse`, the server has been modified with
         class `SzRecordResponse` now having a `data` property with a `record`
         sub-property.
        - *MIGRATION*: Change direct references to the `data` field to instead
          reference `data.record`.
      - The `SzEntityRecord` in the response will exclude fields that are `null`
        or empty arrays.
        - *MIGRATION*: Depending on the client language, check if fields are
          missing, `null` or `undefined` before attempting to use them.

    - `GET /entities/{entityId}`
    - `GET /data-sources/{dataSourceCode}/records/{recordId}/entity`
      - The `withRelated` parameter is no longer a `boolean` value that accepts
        `true` or `false`.  It now accepts an enumerated value of
         type `com.senzing.api.model.SzRelationshipMode` with values of `NONE`,
        `PARTIAL` or `FULL`.
        - *MIGRATION*: Use `?withRelated=FULL` in place of `?withRelated=true`
          and use `?withRelated=PARTIAL` in place of `?withRelated=false`.
      - The `SzResolvedEntity` and the contained `SzEntityRecord` instances in
        the response will exclude fields that are `null` or empty arrays.
        - *MIGRATION*: Depending on the client language, check if fields are
          missing, `null` or `undefined` before attempting to use them.

    - `GET /entities`
      - Removed the `attr_[PROPERTY_NAME]` parameters and replaced with the
        multi-valued `attr` parameter so that this parameter could better be
        documented in the Open API Spec and examples provided via Swagger
        Editor.
        - *MIGRATION*: Use `?attr=NAME_FIRST:Joe` in place of
          `?attr_NAME_FIRST=Joe` or use the `attrs` parameter with a JSON value.
      - The `SzAttributeSearchResult` instances and contained `SzRelatedEntity`
        and `SzEntityRecord` instances in the response will exclude fields that
        are `null` or empty arrays.
        - *MIGRATION*: Depending on the client language, check if fields are
          missing, `null` or `undefined` before attempting to use them.
      - The `withRelationships` query parameter now defaults to `false` instead
        of `true`.
        - *MIGRATION*: Use `?withRelationships=true` if relationships are
          desired.

    - `POST /data-sources/{dataSourceCode}/records/`
    - `PUT /data-sources/{dataSourceCode}/records/{recordId}`
      - Modified to default `ENTITY_TYPE` to `GENERIC` if `ENTITY_TYPE` not
        found in record.
        - *MIGRATION*: Specify an entity type if `GENERIC` is not desired.

  - `com.senzing.api.services.EntityGraphServices`
    - `GET /entity-networks`
      - Changed the default value for `maxDegrees` parameter from 5 to 3
        - *MIGRATION*: Use `?maxDegrees=5` if the old default is desired.
      - The `SzResolvedEntity` instances and the contained `SzEntityRecord`
        instances in the response will exclude fields that are `null` or empty
        arrays.
        - *MIGRATION*: Depending on the client language, check if fields are
          missing, `null` or `undefined` before attempting to use them.
    - `GET /entity-paths`
      - The `SzResolvedEntity` instances and the contained `SzEntityRecord`
        instances in the response will exclude fields that are `null` or empty
        arrays.
        - *MIGRATION*: Depending on the client language, check if fields are
          missing, `null` or `undefined` before attempting to use them.

  - `com.senzing.api.services.BulkDataServices`
    - `POST /bulk-data/load`
      - Replaced the `dataSource_[DATA_SOURCE_CODE]` parameters with the
        multi-valued `mapDataSource` parameter so that this parameter
        could better be documented in Open API Spec and examples provided via
        Swagger Editor.
        - *MIGRATION*: Use `?mapDataSource=FOO:BAR` in place of
          `?dataSource_FOO=BAR` or use the new `mapDataSources` parameter
           instead.
      - Replaced the `entityType_[ENTITY_TYPE_CODE]` parameters with the
        multi-valued `mapEntityType` parameter so that this parameter could
        better be documented in Open API Spec and examples provided via
        Swagger Editor.
        - *MIGRATION*: Use `?mapEntityType=FOO:BAR` in place of
          `?entityType_FOO=BAR` or use the new `mapEntityTypes` parameter instead.

- Other Changes by Java class and API Endpoint:
  - `com.senzing.api.services.AdminServices`
    - `GET /license`
      - Added the previously undocumented (but always-supported) the “withRaw”
        parameter.

    - `GET /version`
      - Added the previously undocumented (but always-supported) the “withRaw”
        parameter.

    - `POST /bulk-data/load`
      - Added the single-valued `mapDataSources` parameter which accepts
        URL-encoded JSON to map the original data sources to target data
        sources.
      - Added the single-valued `mapEntityTypes` parameter which accepts
        URL-encoded JSON to map the original entity types to target entity
        types.

- Removed pre-recorded mock data from integration tests for versions prior to
  2.0.0 and added pre-recorded mock data for integratioon tests for v2.0.0.

## [1.8.6] - 2020-10-06

### Changed in 1.8.6

- No longer errors when encountering the NOT_SCORED value for SzScoringBucket
- No longer errors when encountering a numeric RECORD_ID on bulk data load

## [1.8.5] - 2020-07-08

### Changed in 1.8.5

- Works with senzing versions up to 1.15.6
- Not supported for senzing version 2.0.0 and above

## [1.8.4] - 2020-05-07

### Fixed in 1.8.4

- Updated EntityGraphServicesTest to account for bug fix in Senzing 1.15.2
- Updated test runs to include additional product versions

## [1.8.3] - 2020-04-24

### Fixed in 1.8.3

- .dockterignore was causing the `-dirty` suffix to be added to docker build versions.

## [1.8.2] - 2020-04-15

### Changed in 1.8.2

- Added WHY operations
  - GET /data-sources/{dataSourceCode}/records/{recordId}/entity/why
  - GET /entities/{entityId}/why
  - GET /why/records
- Added support for the "withFeatureStatistics" and "withDerivedFeatures"
  parameters across the following endpoints:
  - GET /data-sources/{dataSourceCode}/records/{recordId}/entity
  - GET /data-sources/{dataSourceCode}/records/{recordId}/entity/why
  - GET /entities/{entityId
  - GET /entities/{entityId}/why
  - GET /why/records
  - GET /entity-paths
  - GET /entity-networks
- Added the "featureDetails" property to entity results to support obtaining
  the feature ID as well as the feature statistics (if requested).

## [1.8.1] - 2020-03-30

### Changed in 1.8.1

- Supports environment variables for Senzing install locations
  - SENZING_G2_DIR
  - SENZING_DATA_DIR
  - SENZING_ETC_DIR
- Supports default to `/opt/senzing/data` as the support directory if the
  versioned sub-directory is not found and the base directory contains expected
  files.
- Shortens the test time for TemporaryDataCacheTest

## [1.8.0] - 2020-03-27

### Changed in 1.8.0

- Now supports and requires OpenJDK 11.0.x (Java 8 no longer supported)
- Now requires Apache Maven 3.6.1 or later
- Adds config modification functions (data sources, entity types, etc...)
- Adds `-enableAdmin` command-line option to enable adding data sources and
  entity types (if not provided then `403 Forbidden` responses)
- Adds bulk data analyze and load functions
- Adds new testing cache mechanism to replay native API calls without using the
  native API and even run auto tests without having it installed.
- Includes cached native API results for building with v1.13.4 through v1.13.8
  as well as v1.14.1 through v1.14.7

## [1.7.10] - 2020-01-29

### Changed in 1.7.10

- Update to senzing/senzing-base:1.4.0

## [1.7.9] - 2019-11-13

### Changes in 1.7.9

- Added support for MS SQL in Dockerfile by upgrading to senzing/senzing-base:1.3.0
- Updated jackson-databind to version 2.9.10.1

## [1.7.8] - 2019-10-14

### Changes in 1.7.8

- Changes to support RPM file layout on Linux for auto tests including support.
- Added JSON pretty-printing option to JsonUtils' toJsonText() functions
- Removed Dockerfile-package

## [1.7.7] - 2019-09-30

### Changes in 1.7.7

- Fixed auto tests to skip instead of fail if Senzing native libraries are not
available.
- Fixed output when command line options do not provide initialization
parameters

## [1.7.6] - 2019-09-25

### Changes in 1.7.6

- Updated dependency on FasterBind's Jackson library to version 2.9.10 to
address security vulnerabilities.
- Added missing G2ConfigMgr.destroy() call in SzApiServer during shutdown
- Updated repository manager code used for JUnit tests to check for errors
when initializing the configuration manager and when creating the standard
configuration.
- Changes to Unit Tests:
  - Updated unit tests to preserve repos if any tests associated with that
    repo failed.
  - Updated location of unit test entity repos to live in the
    `./target/test-repos` directory during a Maven build and modified the
    repo directory names to be based off the associated unit test name.
  - Updated the module name used for Senzing initialization in auto tests to
    match the current auto test for post-failure diagnostic purposes.
  - Added forced preservation of unit test entity repos passing the
    `-Dsenzing.preserve.test.repos=true` option to Maven.

## [1.7.5] - 2019-09-17

### Changes in 1.7.5

- Corrected errant definition of SzVersionInfo's `configCompatabilityVersion`
field as an integer to make it a string to allow for semantic versioning.  This
changes the response to the `GET /version` endpoint.
*NOTE*: This change may require that previously generated client stubs be
regenerated to avoid trying to parse the semantic version string as an integer.

## [1.7.4] - 2019-09-13

### Changes in 1.7.4

- Less repetitive/verbose output when invalid command line options are provided.
- Fixes auto tests when building with 1.11.1.x versions of native Senzing libs.

## [1.7.3] - 2019-08-30

### Changes in 1.7.3

- Fixed bug where the initialization of the configuration manager
(`G2ConfigMgr.initV2()`) was not checked for success or failure.  Now the
API server ensures that initialization succeeded before proceeding further.
- Removed warnings that could occur if building with version 1.11.x of g2.jar

## [1.7.2] - 2019-08-19

### Added in 1.7.2

- Added `--configmgr` option to handle managing configurations when initializing
with JSON and leveraging the configuration from the database.  This includes the
ability to migrate an INI file to JSON and conditionally upload the referenced
configuration file to the database and make it the default (see: `--migrateIni`)
- Added the ability to auto reinitialize the configuration with the latest
default configuration for the repository if the default configuration changes
while the API server is running.  This is monitored for changes every 10 seconds
and will be checked on demand if specific G2Engine functions fail.
- Added the `-configId` option to lock the API server to a specific
configuration.  When this option is used then the auto reinitialization does not
occur since the chosen configuration is likely not be the default configuration.
- Added `-readOnly` command-line option to cause the `PUT` and `POST` endpoints
for loading records to always return an `HTTP 403 Forbidden` response.
- Now a non-root, immutable container.
- RPM based installation.

### Changed in 1.7.2

- senzing/senzing-api-server:1.7.2 pinned to senzing/senzing-base:1.2.1
- Modified `SzResolvedEntity` so the `relationshipData` is populated from the
features and added auto tests to verify.  Note: this will not be provided if
`featureMode` is set to `NONE`.
- Modified `SzResolvedEntity` so the `otherData` is populated from the records
and added auto tests to verify.  Note: this will not be populated if
`forceMinimal` is true since no records will be retrieved.
- Internally upgraded the processing of command line arguments to reuse the same
functions for the ConfigurationManager and SzApiServer classes as well as the
intenral RepositoryManager class (used in auto tests).
- Fixed Junit auto tests with windows (EntityGraphServicesTest) -- worked around
libpostal bug in native Senzing API (Windows version).

### Deprecated in 1.7.2

- Deprecated `-iniFile` option in favor of newly added `-initFile`,
`-initEnvVar` and `-initJson` options to initialize with JSON instead of an INI
file.

## [1.7.1] - 2019-08-07

### Changed in 1.7.1

- Modified Makefile to disable Junit tests during Docker build until failures
specific to the Docker build can be diagnosed.

### Security in 1.7.1

- Upgraded third-party dependencies to get security patches

## [1.7.0] - 2019-07-22

### Added in 1.7.0

- Added `GET /version` endpoint to get detailed version information
- Added `GET /config/current` to get the raw configuration JSON that is
currently being used by the API Server
- Added `GET /config/default` to get a default bootstrap configuration JSON
file that can be used to compare versus the current configuration.  NOTE: this
is NOT the same as the "default configuration" in the G2ConfigMgr API, but
rather represents a brand new out-of-the-box configuration.
- Added Junit Jupiter auto tests to verify all functionality and fixed entity
path "including source" functions which were broken (as exposed by tests).
- Now requires g2.jar version 1.10.x or higher

## [1.6.1] - 2019-06-10

### Added in 1.6.1

- Merge pull request #52 from Senzing/issue-51.caceres.record-resolutio…
- …n-fields
- Added SzMatchedRecord which extends SzEntityRecord to resolve issue 51
- Added `SzMatchedRecord`, extending `SzEntityRecord`, to add match score
information to matched records in an `SzResolvedEntity`.  Modified
`SzResolvedEntity` to use `SzMatchedRecord` instead of `SzEntityRecord` for its
record list.<|MERGE_RESOLUTION|>--- conflicted
+++ resolved
@@ -6,22 +6,20 @@
 [markdownlint](https://dlaa.me/markdownlint/),
 and this project adheres to [Semantic Versioning](https://semver.org/spec/v2.0.0.html).
 
-<<<<<<< HEAD
-## [2.8.2] - 2022-02-03
-
-### Changed in 2.8.2
+## [2.8.3] - 2022-02-04
+
+### Changed in 2.8.3
 
 - Updated pom.xml to depend on `senzing-commons` release version `2.x`
 - Updated classes that previously used `com.senzing.util.JsonUtils` to 
   instead use `com.senzing.util.JsonUtilities`
-=======
+
 ## [2.8.2] - 2022-01-25
 
 ### Changed in 2.8.2
 
 - Updated Docker image with new version of Debian
 - Removed dependence on senzing-base image
->>>>>>> 3a368d50
 
 ## [2.8.1] - 2022-01-13
 
