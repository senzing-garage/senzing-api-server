# Changelog

All notable changes to this project will be documented in this file.

The format is based on [Keep a Changelog](https://keepachangelog.com/en/1.0.0/),
[markdownlint](https://dlaa.me/markdownlint/),
and this project adheres to [Semantic Versioning](https://semver.org/spec/v2.0.0.html).

<<<<<<< HEAD
## [2.0.0] - 2020-07-13

### Changed in 2.0.0

- Modified to build with version 2.x of Senzing product include use of new
  entity formatting flags.

- Updated REST API Version to v2.0.0

- Renamed `com.senzing.api.model.SzFeatureInclusion` to
  `com.senzing.api.model.SzFeatureMode`

- Added `com.senzing.api.model.SzRelationshipMode` with values of `NONE`,
  `PARTIAL` and `FULL`.

- Added new model classes to support Senzing REST API 2.0

- Added `withInfo` and `withRaw` query parameters to following endpoints:
  - `POST /data-sources/{dataSourceCode}/records`
  - `PUT /data-sources/{dataSourceCode}/records/{recordId}`

- Added `DELETE /data-sources/{dataSourceCode}/records/{recordId}` endpoint
  including `withInfo` and `withRaw` query parameters.

- Added the following endpoints to reevaluate entities or specific records
  including `withInfo` and `withRaw` query parameters:
  - `POST /data-sources/{dataSourceCode}/records/{recordId}/entity/reevaluate`
  - `POST /reevaluate-entities`

- In `com.senzing.io.RecordReader` a `null` value in the `dataSourceMap` and
  `entityTypeMap` is now used as the general overriding data source or entity
  type, respectively, while the value mapped to empty-string is used to assign
  a data source or entity type (respectively) to a record that is missing a
  value for that field.

- In `com.senzing.api.model.SzResolvedEntity` the property `attributeData` was
  renamed to `characteristicData` to match the OpenAPI Specification for the
  Senzing REST API.  **NOTE**: Client code that was written to look for
  `attributeData` must be modified or will find a missing property.

- Potentially Backward-Compatibility Breaking Changes by Java class and
  API Endpoint:
  - `com.senzing.api.services.ConfigServices`
    - `GET /entity-classes`
    - `GET /entity-classes/{entityClassCode}`
    - `POST /entity-types`
    - `POST /entity-classes/{entityClassCode}/entity-types`
    - `GET /entity-classes/{entityClassCode}/entity-types/{entityTypeCode}`
      - Removed support for any entity class other than ACTOR as it was
        discovered that the underlying product does not properly support entity
        resolution when using entity classes other than ACTOR and it may not for
        some time. This will change if and when additional entity classes are
        supported.
        - *MIGRATION*: Ensure the value provided for all entity classes are
          changed to `ACTOR`.

    - `POST /entity-classes`
      - Removed this operation as it was discovered that the underlying product
        does not fully properly support entity resolution when using entity
        classes other than ACTOR and it may not for some time.  This will change
        if and when additional entity classes are supported.
        - *MIGRATION*: Remove calls to create new entity classes and instead
          leverage the default entity class `ACTOR`.

    - `GET /config/current`
      - Renamed to `GET /configs/active` since “current” is ambiguous with
        regards to the “currently active config” versus the configuration
        managers currently configured “default config”.
        - *MIGRATION*: Use the `/configs/active` path in place of
          `/config/current`.

    - `GET /config/default`
      - Renamed to `GET /configs/template` since “default” is ambiguous with the
        configuration managers “default config” setting.
        - *MIGRATION*: Use the `/configs/template` path in place of
          `/config/default`.

  - `com.senzing.api.services.EntityDataServices`
    - `GET /data-sources/{dataSourceCode}/records/{recordId}`
      - The `data` property of `SzRecordResponse` was previously of type
        `SzEntityRecord`.  However, the Open API specification for the Senzing
         REST API had always documented it as an object with a single property
         named `record` whose type was `SzEntityRecord` (an additional level of
         indirection).  In order to conform with the specification and make it
         consistent with `SzEntityResponse`, the server has been modified with
         class `SzRecordResponse` now having a `data` property with a `record`
         sub-property.
        - *MIGRATION*: Change direct references to the `data` field to instead
          reference `data.record`.
      - The `SzEntityRecord` in the response will exclude fields that are `null`
        or empty arrays.
        - *MIGRATION*: Depending on the client language, check if fields are
          missing, `null` or `undefined` before attempting to use them.

    - `GET /entities/{entityId}`
    - `GET /data-sources/{dataSourceCode}/records/{recordId}/entity`
      - The `withRelated` parameter is no longer a `boolean` value that accepts
        `true` or `false`.  It now accepts an enumerated value of
         type `com.senzing.api.model.SzRelationshipMode` with values of `NONE`,
        `PARTIAL` or `FULL`.
        - *MIGRATION*: Use `?withRelated=FULL` in place of `?withRelated=true`
          and use `?withRelated=PARTIAL` in place of `?withRelated=false`.
      - The `SzResolvedEntity` and the contained `SzEntityRecord` instances in
        the response will exclude fields that are `null` or empty arrays.
        - *MIGRATION*: Depending on the client language, check if fields are
          missing, `null` or `undefined` before attempting to use them.

    - `GET /entities`
      - Removed the `attr_[PROPERTY_NAME]` parameters and replaced with the
        multi-valued `attr` parameter so that this parameter could better be
        documented in the Open API Spec and examples provided via Swagger
        Editor.
        - *MIGRATION*: Use `?attr=NAME_FIRST:Joe` in place of
          `?attr_NAME_FIRST=Joe` or use the `attrs` parameter with a JSON value.
      - The `SzAttributeSearchResult` instances and contained `SzRelatedEntity`
        and `SzEntityRecord` instances in the response will exclude fields that
        are `null` or empty arrays.
        - *MIGRATION*: Depending on the client language, check if fields are
          missing, `null` or `undefined` before attempting to use them.
      - The `withRelationships` query parameter now defaults to `false` instead
        of `true`.
        - *MIGRATION*: Use `?withRelationships=true` if relationships are
          desired.

    - `POST /data-sources/{dataSourceCode}/records/`
    - `PUT /data-sources/{dataSourceCode}/records/{recordId}`
      - Modified to default `ENTITY_TYPE` to `GENERIC` if `ENTITY_TYPE` not
        found in record.
        - *MIGRATION*: Specify an entity type if `GENERIC` is not desired.

  - `com.senzing.api.services.EntityGraphServices`
    - `GET /entity-networks`
      - Changed the default value for `maxDegrees` parameter from 5 to 3
        - *MIGRATION*: Use `?maxDegrees=5` if the old default is desired.
      - The `SzResolvedEntity` instances and the contained `SzEntityRecord`
        instances in the response will exclude fields that are `null` or empty
        arrays.
        - *MIGRATION*: Depending on the client language, check if fields are
          missing, `null` or `undefined` before attempting to use them.
    - `GET /entity-paths`
      - The `SzResolvedEntity` instances and the contained `SzEntityRecord`
        instances in the response will exclude fields that are `null` or empty
        arrays.
        - *MIGRATION*: Depending on the client language, check if fields are
          missing, `null` or `undefined` before attempting to use them.

  - `com.senzing.api.services.BulkDataServices`
    - `POST /bulk-data/load`
      - Replaced the `dataSource_[DATA_SOURCE_CODE]` parameters with the
        multi-valued `mapDataSource` parameter so that this parameter
        could better be documented in Open API Spec and examples provided via
        Swagger Editor.
        - *MIGRATION*: Use `?mapDataSource=FOO:BAR` in place of
          `?dataSource_FOO=BAR` or use the new `mapDataSources` parameter
           instead.
      - Replaced the `entityType_[ENTITY_TYPE_CODE]` parameters with the
        multi-valued `mapEntityType` parameter so that this parameter could
        better be documented in Open API Spec and examples provided via
        Swagger Editor.
        - *MIGRATION*: Use `?mapEntityType=FOO:BAR` in place of
          `?entityType_FOO=BAR` or use the new `mapEntityTypes` parameter instead.

- Other Changes by Java class and API Endpoint:
  - `com.senzing.api.services.AdminServices`
    - `GET /license`
      - Added the previously undocumented (but always-supported) the “withRaw”
        parameter.

    - `GET /version`
      - Added the previously undocumented (but always-supported) the “withRaw”
        parameter.

    - `POST /bulk-data/load`
      - Added the single-valued `mapDataSources` parameter which accepts
        URL-encoded JSON to map the original data sources to target data
        sources.
      - Added the single-valued `mapEntityTypes` parameter which accepts
        URL-encoded JSON to map the original entity types to target entity
        types.

- Removed pre-recorded mock data from integration tests for versions prior to
  2.0.0 and added pre-recorded mock data for integratioon tests for v2.0.0.
=======
## [1.8.5] - 2020-07-08

### Changed in 1.8.5

- Works with senzing versions up to 1.15.6
- Not supported for senzing version 2.0.0 and above
>>>>>>> 21829a89

## [1.8.4] - 2020-05-07

### Fixed in 1.8.4

- Updated EntityGraphServicesTest to account for bug fix in Senzing 1.15.2
- Updated test runs to include additional product versions

## [1.8.3] - 2020-04-24

### Fixed in 1.8.3

- .dockterignore was causing the `-dirty` suffix to be added to docker build versions.

## [1.8.2] - 2020-04-15

### Changed in 1.8.2

- Added WHY operations
  - GET /data-sources/{dataSourceCode}/records/{recordId}/entity/why
  - GET /entities/{entityId}/why
  - GET /why/records
- Added support for the "withFeatureStatistics" and "withDerivedFeatures"
  parameters across the following endpoints:
  - GET /data-sources/{dataSourceCode}/records/{recordId}/entity
  - GET /data-sources/{dataSourceCode}/records/{recordId}/entity/why
  - GET /entities/{entityId
  - GET /entities/{entityId}/why
  - GET /why/records
  - GET /entity-paths
  - GET /entity-networks
- Added the "featureDetails" property to entity results to support obtaining
  the feature ID as well as the feature statistics (if requested).

## [1.8.1] - 2020-03-30

### Changed in 1.8.1

- Supports environment variables for Senzing install locations
  - SENZING_G2_DIR
  - SENZING_DATA_DIR
  - SENZING_ETC_DIR
- Supports default to `/opt/senzing/data` as the support directory if the
  versioned sub-directory is not found and the base directory contains expected
  files.
- Shortens the test time for TemporaryDataCacheTest

## [1.8.0] - 2020-03-27

### Changed in 1.8.0

- Now supports and requires OpenJDK 11.0.x (Java 8 no longer supported)
- Now requires Apache Maven 3.6.1 or later
- Adds config modification functions (data sources, entity types, etc...)
- Adds `-enableAdmin` command-line option to enable adding data sources and
  entity types (if not provided then `403 Forbidden` responses)
- Adds bulk data analyze and load functions
- Adds new testing cache mechanism to replay native API calls without using the
  native API and even run auto tests without having it installed.
- Includes cached native API results for building with v1.13.4 through v1.13.8
  as well as v1.14.1 through v1.14.7

## [1.7.10] - 2020-01-29

### Changed in 1.7.10

- Update to senzing/senzing-base:1.4.0

## [1.7.9] - 2019-11-13

### Changes in 1.7.9

- Added support for MS SQL in Dockerfile by upgrading to senzing/senzing-base:1.3.0
- Updated jackson-databind to version 2.9.10.1

## [1.7.8] - 2019-10-14

### Changes in 1.7.8

- Changes to support RPM file layout on Linux for auto tests including support.
- Added JSON pretty-printing option to JsonUtils' toJsonText() functions
- Removed Dockerfile-package

## [1.7.7] - 2019-09-30

### Changes in 1.7.7

- Fixed auto tests to skip instead of fail if Senzing native libraries are not
available.
- Fixed output when command line options do not provide initialization
parameters

## [1.7.6] - 2019-09-25

### Changes in 1.7.6

- Updated dependency on FasterBind's Jackson library to version 2.9.10 to
address security vulnerabilities.
- Added missing G2ConfigMgr.destroy() call in SzApiServer during shutdown
- Updated repository manager code used for JUnit tests to check for errors
when initializing the configuration manager and when creating the standard
configuration.
- Changes to Unit Tests:
  - Updated unit tests to preserve repos if any tests associated with that
    repo failed.
  - Updated location of unit test entity repos to live in the
    `./target/test-repos` directory during a Maven build and modified the
    repo directory names to be based off the associated unit test name.
  - Updated the module name used for Senzing initialization in auto tests to
    match the current auto test for post-failure diagnostic purposes.
  - Added forced preservation of unit test entity repos passing the
    `-Dsenzing.preserve.test.repos=true` option to Maven.

## [1.7.5] - 2019-09-17

### Changes in 1.7.5

- Corrected errant definition of SzVersionInfo's `configCompatabilityVersion`
field as an integer to make it a string to allow for semantic versioning.  This
changes the response to the `GET /version` endpoint.
*NOTE*: This change may require that previously generated client stubs be
regenerated to avoid trying to parse the semantic version string as an integer.

## [1.7.4] - 2019-09-13

### Changes in 1.7.4

- Less repetitive/verbose output when invalid command line options are provided.
- Fixes auto tests when building with 1.11.1.x versions of native Senzing libs.

## [1.7.3] - 2019-08-30

### Changes in 1.7.3

- Fixed bug where the initialization of the configuration manager
(`G2ConfigMgr.initV2()`) was not checked for success or failure.  Now the
API server ensures that initialization succeeded before proceeding further.
- Removed warnings that could occur if building with version 1.11.x of g2.jar

## [1.7.2] - 2019-08-19

### Added in 1.7.2

- Added `--configmgr` option to handle managing configurations when initializing
with JSON and leveraging the configuration from the database.  This includes the
ability to migrate an INI file to JSON and conditionally upload the referenced
configuration file to the database and make it the default (see: `--migrateIni`)
- Added the ability to auto reinitialize the configuration with the latest
default configuration for the repository if the default configuration changes
while the API server is running.  This is monitored for changes every 10 seconds
and will be checked on demand if specific G2Engine functions fail.
- Added the `-configId` option to lock the API server to a specific
configuration.  When this option is used then the auto reinitialization does not
occur since the chosen configuration is likely not be the default configuration.
- Added `-readOnly` command-line option to cause the `PUT` and `POST` endpoints
for loading records to always return an `HTTP 403 Forbidden` response.
- Now a non-root, immutable container.
- RPM based installation.

### Changed in 1.7.2

- senzing/senzing-api-server:1.7.2 pinned to senzing/senzing-base:1.2.1
- Modified `SzResolvedEntity` so the `relationshipData` is populated from the
features and added auto tests to verify.  Note: this will not be provided if
`featureMode` is set to `NONE`.
- Modified `SzResolvedEntity` so the `otherData` is populated from the records
and added auto tests to verify.  Note: this will not be populated if
`forceMinimal` is true since no records will be retrieved.
- Internally upgraded the processing of command line arguments to reuse the same
functions for the ConfigurationManager and SzApiServer classes as well as the
intenral RepositoryManager class (used in auto tests).
- Fixed Junit auto tests with windows (EntityGraphServicesTest) -- worked around
libpostal bug in native Senzing API (Windows version).

### Deprecated in 1.7.2

- Deprecated `-iniFile` option in favor of newly added `-initFile`,
`-initEnvVar` and `-initJson` options to initialize with JSON instead of an INI
file.

## [1.7.1] - 2019-08-07

### Changed in 1.7.1

- Modified Makefile to disable Junit tests during Docker build until failures
specific to the Docker build can be diagnosed.

### Security in 1.7.1

- Upgraded third-party dependencies to get security patches

## [1.7.0] - 2019-07-22

### Added in 1.7.0

- Added `GET /version` endpoint to get detailed version information
- Added `GET /config/current` to get the raw configuration JSON that is
currently being used by the API Server
- Added `GET /config/default` to get a default bootstrap configuration JSON
file that can be used to compare versus the current configuration.  NOTE: this
is NOT the same as the "default configuration" in the G2ConfigMgr API, but
rather represents a brand new out-of-the-box configuration.
- Added Junit Jupiter auto tests to verify all functionality and fixed entity
path "including source" functions which were broken (as exposed by tests).
- Now requires g2.jar version 1.10.x or higher

## [1.6.1] - 2019-06-10

### Added in 1.6.1

- Merge pull request #52 from Senzing/issue-51.caceres.record-resolutio…
- …n-fields
- Added SzMatchedRecord which extends SzEntityRecord to resolve issue 51
- Added `SzMatchedRecord`, extending `SzEntityRecord`, to add match score
information to matched records in an `SzResolvedEntity`.  Modified
`SzResolvedEntity` to use `SzMatchedRecord` instead of `SzEntityRecord` for its
record list.<|MERGE_RESOLUTION|>--- conflicted
+++ resolved
@@ -6,8 +6,7 @@
 [markdownlint](https://dlaa.me/markdownlint/),
 and this project adheres to [Semantic Versioning](https://semver.org/spec/v2.0.0.html).
 
-<<<<<<< HEAD
-## [2.0.0] - 2020-07-13
+## [2.0.0] - 2020-07-16
 
 ### Changed in 2.0.0
 
@@ -189,14 +188,13 @@
 
 - Removed pre-recorded mock data from integration tests for versions prior to
   2.0.0 and added pre-recorded mock data for integratioon tests for v2.0.0.
-=======
+
 ## [1.8.5] - 2020-07-08
 
 ### Changed in 1.8.5
 
 - Works with senzing versions up to 1.15.6
 - Not supported for senzing version 2.0.0 and above
->>>>>>> 21829a89
 
 ## [1.8.4] - 2020-05-07
 
