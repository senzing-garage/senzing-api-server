--- conflicted
+++ resolved
@@ -1,8 +1,3 @@
 [submodule "senzing-rest-api"]
 	path = senzing-rest-api
-<<<<<<< HEAD
-	url = git@github.com:Senzing/senzing-rest-api.git
-        branch = caceres.version-2.0
-=======
-	url = https://github.com/Senzing/senzing-rest-api.git
->>>>>>> 475ac21c
+	url = https://github.com/Senzing/senzing-rest-api.git