--- conflicted
+++ resolved
@@ -177,15 +177,9 @@
 For example:
 
 ```console
-<<<<<<< HEAD
-$ java -jar target/senzing-api-server-2.4.0.jar --help
-
-java -jar senzing-api-server-2.4.0.jar <options>
-=======
 $ java -jar target/senzing-api-server-2.5.0.jar --help
 
 java -jar senzing-api-server-2.5.0.jar <options>
->>>>>>> 01cbeaac
 
 <options> includes: 
 
@@ -234,13 +228,10 @@
         provided the bind address defaults to the loopback address.
         --> VIA ENVIRONMENT: SENZING_API_SERVER_BIND_ADDR
 
-<<<<<<< HEAD
-=======
    --url-base-path <base-path>
         Also -urlBasePath.  Sets the URL base path for the API Server.
         --> VIA ENVIRONMENT: SENZING_API_SERVER_URL_BASE_PATH
 
->>>>>>> 01cbeaac
    --allowed-origins <url-domain>
         Also -allowedOrigins.  Sets the CORS Access-Control-Allow-Origin header
         for all endpoints.  There is no default value.  If not specified then
@@ -325,8 +316,6 @@
         any environment variable.
         --> VIA ENVIRONMENT: SENZING_API_SERVER_SKIP_STARTUP_PERF
 
-<<<<<<< HEAD
-=======
    --skip-engine-priming [true|false]
         Also -skipEnginePriming.  If specified then the API Server will not
         prime the engine on startup.  The true/false parameter is optional, if
@@ -336,7 +325,6 @@
         overrides any environment variable.
         --> VIA ENVIRONMENT: SENZING_API_SERVER_SKIP_ENGINE_PRIMING
 
->>>>>>> 01cbeaac
    --verbose [true|false]
         Also -verbose.  If specified then initialize in verbose mode.  The
         true/false parameter is optional, if not specified then true is assumed.
@@ -361,7 +349,6 @@
         determine when to shutdown.
         --> VIA ENVIRONMENT: SENZING_API_SERVER_MONITOR_FILE
 
-<<<<<<< HEAD
 [ Asynchronous Info Queue Options ]
    The following options pertain to configuring an asynchronous message
    queue on which to send "info" messages generated when records are
@@ -433,8 +420,6 @@
         Kafka as part of specifying a Kafka info topic.
         --> VIA ENVIRONMENT: SENZING_KAFKA_INFO_TOPIC
 
-=======
->>>>>>> 01cbeaac
 [ Advanced Options ]
 
    --config-mgr [config manager options]...
@@ -798,6 +783,4 @@
 
 1. See [docs/errors.md](docs/errors.md).
 
-## References
-
-
+## References