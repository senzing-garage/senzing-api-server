ARG BASE_IMAGE=senzing/senzingapi-runtime:3.4.0
ARG BASE_BUILDER_IMAGE=senzing/base-image-debian:1.0.10

# -----------------------------------------------------------------------------
# Stage: builder
# -----------------------------------------------------------------------------

FROM ${BASE_BUILDER_IMAGE} as builder

ENV REFRESHED_AT=2023-01-13

LABEL Name="senzing/senzing-api-server-builder" \
      Maintainer="support@senzing.com" \
<<<<<<< HEAD
      Version="3.4.8"
=======
      Version="3.4.9"
>>>>>>> 0b570fb4

# Set environment variables.

ENV SENZING_ROOT=/opt/senzing
ENV SENZING_G2_DIR=${SENZING_ROOT}/g2
ENV PYTHONPATH=${SENZING_ROOT}/g2/sdk/python
ENV LD_LIBRARY_PATH=${SENZING_ROOT}/g2/lib:${SENZING_ROOT}/g2/lib/debian

# Build "senzing-api-server.jar".

COPY . /senzing-api-server
WORKDIR /senzing-api-server

RUN export SENZING_API_SERVER_VERSION=$(mvn "help:evaluate" -Dexpression=project.version -q -DforceStdout) \
 && make package \
 && cp /senzing-api-server/target/senzing-api-server-${SENZING_API_SERVER_VERSION}.jar "/senzing-api-server.jar"

# Grab a gpg key for our final stage to install the JDK

RUN wget -qO - https://adoptopenjdk.jfrog.io/adoptopenjdk/api/gpg/key/public > /gpg.key

# -----------------------------------------------------------------------------
# Stage: Final
# -----------------------------------------------------------------------------

FROM ${BASE_IMAGE}

ENV REFRESHED_AT=2023-01-13

LABEL Name="senzing/senzing-api-server" \
      Maintainer="support@senzing.com" \
<<<<<<< HEAD
      Version="3.4.8"
=======
      Version="3.4.9"
>>>>>>> 0b570fb4

HEALTHCHECK CMD ["/app/healthcheck.sh"]

# Run as "root" for system installation.

USER root

# Install packages via apt.

RUN apt update \
 && apt -y install \
      gnupg2 \
      jq \
      libodbc1 \
      postgresql-client \
      unixodbc \
 && rm -rf /var/lib/apt/lists/*

# Install Java-11.

COPY --from=builder "/gpg.key" "gpg.key"

RUN echo "deb https://adoptopenjdk.jfrog.io/adoptopenjdk/deb/ bullseye main" >> /etc/apt/sources.list \
    echo "# deb-src https://adoptopenjdk.jfrog.io/adoptopenjdk/deb/ bullseye main" >> /etc/apt/sources.list

RUN cat gpg.key | apt-key add - \
 && apt update \
 && apt install -y adoptopenjdk-11-hotspot \
 && rm -rf /var/lib/apt/lists/* \
 && rm -f gpg.key

# Copy files from repository.

COPY ./rootfs /

# Set environment variables for root.

ENV LD_LIBRARY_PATH=/opt/senzing/g2/lib:/opt/senzing/g2/lib/debian:/opt/IBM/db2/clidriver/lib
ENV ODBCSYSINI=/etc/opt/senzing
ENV PATH=${PATH}:/opt/senzing/g2/python:/opt/IBM/db2/clidriver/adm:/opt/IBM/db2/clidriver/bin

# Service exposed on port 8080.

EXPOSE 8080

# Copy files from builder step.

COPY --from=builder "/senzing-api-server.jar" "/app/senzing-api-server.jar"

# Copy files from other docker containers.

COPY --from=senzing/senzing-api-server:2.8.7 "/app/senzing-api-server.jar" "/appV2/senzing-api-server.jar"

# Make non-root container.

USER 1001

# Set environment variables for USER 1001.

ENV LD_LIBRARY_PATH=/opt/senzing/g2/lib:/opt/senzing/g2/lib/debian:/opt/IBM/db2/clidriver/lib
ENV ODBCSYSINI=/etc/opt/senzing
ENV PATH=${PATH}:/opt/senzing/g2/python:/opt/IBM/db2/clidriver/adm:/opt/IBM/db2/clidriver/bin
ENV SENZING_API_SERVER_BIND_ADDR=all

# Runtime execution.

WORKDIR /app

ENTRYPOINT ["/app/docker-entrypoint.sh"]<|MERGE_RESOLUTION|>--- conflicted
+++ resolved
@@ -11,11 +11,7 @@
 
 LABEL Name="senzing/senzing-api-server-builder" \
       Maintainer="support@senzing.com" \
-<<<<<<< HEAD
-      Version="3.4.8"
-=======
-      Version="3.4.9"
->>>>>>> 0b570fb4
+      Version="3.4.10"
 
 # Set environment variables.
 
@@ -47,11 +43,7 @@
 
 LABEL Name="senzing/senzing-api-server" \
       Maintainer="support@senzing.com" \
-<<<<<<< HEAD
-      Version="3.4.8"
-=======
-      Version="3.4.9"
->>>>>>> 0b570fb4
+      Version="3.4.10"
 
 HEALTHCHECK CMD ["/app/healthcheck.sh"]
 
