ARG BASE_IMAGE=senzing/senzingapi-runtime:3.1.1
ARG BASE_BUILDER_IMAGE=senzing/base-image-debian:1.0.9

# -----------------------------------------------------------------------------
# Stage: builder
# -----------------------------------------------------------------------------

FROM ${BASE_BUILDER_IMAGE} as builder

ENV REFRESHED_AT=2022-07-20

LABEL Name="senzing/senzing-api-server-builder" \
      Maintainer="support@senzing.com" \
<<<<<<< HEAD
      Version="3.2.0"
=======
      Version="3.1.1"
>>>>>>> 10152428

# Set environment variables.

ENV SENZING_ROOT=/opt/senzing
ENV SENZING_G2_DIR=${SENZING_ROOT}/g2
ENV PYTHONPATH=${SENZING_ROOT}/g2/sdk/python
ENV LD_LIBRARY_PATH=${SENZING_ROOT}/g2/lib:${SENZING_ROOT}/g2/lib/debian

# Build "senzing-api-server.jar".

COPY . /senzing-api-server
WORKDIR /senzing-api-server

RUN export SENZING_API_SERVER_VERSION=$(mvn "help:evaluate" -Dexpression=project.version -q -DforceStdout) \
 && make package \
 && cp /senzing-api-server/target/senzing-api-server-${SENZING_API_SERVER_VERSION}.jar "/senzing-api-server.jar"

# Grab a gpg key for our final stage to install the JDK

RUN wget -qO - https://adoptopenjdk.jfrog.io/adoptopenjdk/api/gpg/key/public > /gpg.key

# -----------------------------------------------------------------------------
# Stage: Final
# -----------------------------------------------------------------------------

FROM ${BASE_IMAGE}

ENV REFRESHED_AT=2022-07-20

LABEL Name="senzing/senzing-api-server" \
      Maintainer="support@senzing.com" \
<<<<<<< HEAD
      Version="3.2.0"
=======
      Version="3.1.1"
>>>>>>> 10152428

HEALTHCHECK CMD ["/app/healthcheck.sh"]

# Run as "root" for system installation.

USER root

# Install packages via apt.

RUN apt update \
 && apt -y install \
      gnupg2 \
      jq \
      libodbc1 \
      postgresql-client \
      software-properties-common \
      unixodbc \
 && rm -rf /var/lib/apt/lists/*

# Install Java-11.

COPY --from=builder "/gpg.key" "gpg.key"

RUN cat gpg.key | apt-key add - \
 && add-apt-repository --yes https://adoptopenjdk.jfrog.io/adoptopenjdk/deb/ \
 && apt update \
 && apt install -y adoptopenjdk-11-hotspot \
 && rm -rf /var/lib/apt/lists/* \
 && rm -f gpg.key

# Copy files from repository.

COPY ./rootfs /

# Set environment variables for root.

ENV LD_LIBRARY_PATH=/opt/senzing/g2/lib:/opt/senzing/g2/lib/debian:/opt/IBM/db2/clidriver/lib
ENV ODBCSYSINI=/etc/opt/senzing
ENV PATH=${PATH}:/opt/senzing/g2/python:/opt/IBM/db2/clidriver/adm:/opt/IBM/db2/clidriver/bin

# Service exposed on port 8080.

EXPOSE 8080

# Copy files from builder step.

COPY --from=builder "/senzing-api-server.jar" "/app/senzing-api-server.jar"

# Copy files from other docker containers.

COPY --from=senzing/senzing-api-server:2.8.6 "/app/senzing-api-server.jar" "/appV2/senzing-api-server.jar"

# Make non-root container.

USER 1001

# Set environment variables for USER 1001.

ENV LD_LIBRARY_PATH=/opt/senzing/g2/lib:/opt/senzing/g2/lib/debian:/opt/IBM/db2/clidriver/lib
ENV ODBCSYSINI=/etc/opt/senzing
ENV PATH=${PATH}:/opt/senzing/g2/python:/opt/IBM/db2/clidriver/adm:/opt/IBM/db2/clidriver/bin

# Runtime execution.

WORKDIR /app

ENTRYPOINT ["/app/docker-entrypoint.sh"]
CMD ["java", "-jar", "senzing-api-server.jar"]<|MERGE_RESOLUTION|>--- conflicted
+++ resolved
@@ -11,11 +11,7 @@
 
 LABEL Name="senzing/senzing-api-server-builder" \
       Maintainer="support@senzing.com" \
-<<<<<<< HEAD
       Version="3.2.0"
-=======
-      Version="3.1.1"
->>>>>>> 10152428
 
 # Set environment variables.
 
@@ -47,11 +43,7 @@
 
 LABEL Name="senzing/senzing-api-server" \
       Maintainer="support@senzing.com" \
-<<<<<<< HEAD
       Version="3.2.0"
-=======
-      Version="3.1.1"
->>>>>>> 10152428
 
 HEALTHCHECK CMD ["/app/healthcheck.sh"]
 
